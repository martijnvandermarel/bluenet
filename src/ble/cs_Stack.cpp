/*
 * Author: Christopher Mason
 * Author: Dominik Egger
 * Copyright: Distributed Organisms B.V. (DoBots)
 * Date: Apr 23, 2015
 * License: LGPLv3+
 */

#include "ble/cs_Stack.h"

#include "cfg/cs_Config.h"
#include "ble/cs_Handlers.h"

#include "structs/buffer/cs_MasterBuffer.h"

#if BUILD_MESHING == 1
extern "C" {
	#include <third/protocol/rbc_mesh.h>
}
#endif

#include "ble_stack_handler_types.h"

extern "C" {
#include "pstorage.h"
#include "app_util.h"
}

#include <drivers/cs_Storage.h>
#include <storage/cs_Settings.h>
#include "util/cs_Utils.h"
#include <cfg/cs_UuidConfig.h>

#include <events/cs_EventDispatcher.h>
#include <processing/cs_Scanner.h>
#include <processing/cs_Tracker.h>

//#define PRINT_STACK_VERBOSE

Nrf51822BluetoothStack::Nrf51822BluetoothStack() :
				_appearance(defaultAppearance), _clock_source(defaultClockSource),
//				_mtu_size(defaultMtu),
				_tx_power_level(defaultTxPowerLevel), _sec_mode({ }),
				_interval(defaultAdvertisingInterval_0_625_ms), _timeout(defaultAdvertisingTimeout_seconds),
			  	_gap_conn_params( { }),
				_inited(false), _started(false), _advertising(false), _scanning(false),
				_conn_handle(BLE_CONN_HANDLE_INVALID),
				_radio_notify(0),
#if (NORDIC_SDK_VERSION >= 11)
				_lowPowerTimeoutId(NULL), 
                _secReqTimerId(NULL),
#else
				_lowPowerTimeoutId(UINT32_MAX), 
                _secReqTimerId(UINT32_MAX),
#endif
				_adv_manuf_data(NULL), 
                _serviceData(NULL)
{
#if (NORDIC_SDK_VERSION >= 11)
	_lowPowerTimeoutData = { {0} };
	_lowPowerTimeoutId = &_lowPowerTimeoutData;
	_secReqTimerData = { {0} };
	_secReqTimerId = &_secReqTimerData;
#endif

	//! setup default values.
	memcpy(_passkey, STATIC_PASSKEY, BLE_GAP_PASSKEY_LEN);

	BLE_GAP_CONN_SEC_MODE_SET_OPEN(&_sec_mode);

	_gap_conn_params.min_conn_interval = defaultMinConnectionInterval_1_25_ms;
	_gap_conn_params.max_conn_interval = defaultMaxConnectionInterval_1_25_ms;
	_gap_conn_params.slave_latency = defaultSlaveLatencyCount;
	_gap_conn_params.conn_sup_timeout = defaultConnectionSupervisionTimeout_10_ms;
}

Nrf51822BluetoothStack::~Nrf51822BluetoothStack() {
	shutdown();
}

#if (NORDIC_SDK_VERSION >= 11) //! Not sure if 11 is the first version
const nrf_clock_lf_cfg_t Nrf51822BluetoothStack::defaultClockSource = {.source        = NRF_CLOCK_LF_SRC_RC,   \
                                                                       .rc_ctiv       = 16,                    \
                                                                       .rc_temp_ctiv  = 2,                     \
                                                                       .xtal_accuracy = 0};
#endif

//! called by softdevice handler through ble_evt_dispatch on any event that passes through mesh and is not write
//extern "C" void ble_evt_handler(void* p_event_data, uint16_t event_size) {
//	Nrf51822BluetoothStack::getInstance().on_ble_evt((ble_evt_t *)p_event_data);
//}

//! called by softdevice handler on a ble event
extern "C" void ble_evt_dispatch(ble_evt_t* p_ble_evt) {

//	LOGi("Dispatch event %i", p_ble_evt->header.evt_id);

//! Example of how you can get the connection handle and role
// conn_handle = p_ble_evt->evt.gap_evt.conn_handle;
// role        = ble_conn_state_role(conn_handle);

#if BUILD_MESHING == 1
	if (Settings::getInstance().isSet(CONFIG_MESH_ENABLED)) {
		//!  pass the incoming BLE event to the mesh framework
		rbc_mesh_ble_evt_handler(p_ble_evt);
	}
#endif

	//! Only dispatch functions to the scheduler which might take long to execute, such as ble write functions
	//! and handle other ble events directly in the interrupt. Otherwise app scheduler buffer might overflow fast
//	switch (p_ble_evt->header.evt_id) {
//	case BLE_GATTS_EVT_WRITE:
		//! let the scheduler execute the event handle function
//		LOGi("BLE_WRITE");
//		BLE_CALL(app_sched_event_put, (p_ble_evt, sizeof (ble_evt_hdr_t) + p_ble_evt->header.evt_len, ble_evt_handler));
//		break;
//	default:
//		ble_evt_handler(p_ble_evt, 0);
		Nrf51822BluetoothStack::getInstance().on_ble_evt(p_ble_evt);
//		break;
//	}
}

void Nrf51822BluetoothStack::init() {

	if (_inited)
		return;

	//! Initialise SoftDevice
	uint8_t enabled;
	BLE_CALL(sd_softdevice_is_enabled, (&enabled));
	if (enabled) {
		LOGw(MSG_BLE_SOFTDEVICE_RUNNING);
		BLE_CALL(sd_softdevice_disable, ());
	}

	LOGi(MSG_BLE_SOFTDEVICE_INIT);
	//! Initialize the SoftDevice handler module.
	//! this would call with different clock!
#if (NORDIC_SDK_VERSION >= 11)
	SOFTDEVICE_HANDLER_APPSH_INIT(&_clock_source, true);
#else
	SOFTDEVICE_HANDLER_APPSH_INIT(_clock_source, true);
#endif

	//! enable the BLE stack
	LOGi(MSG_BLE_SOFTDEVICE_ENABLE);

	//! assign ble event handler, forwards ble_evt to stack
	BLE_CALL(softdevice_ble_evt_handler_set, (ble_evt_dispatch));

//! do not define the service_changed characteristic, of course allow future changes
#define IS_SRVC_CHANGED_CHARACT_PRESENT  1

#if (NORDIC_SDK_VERSION >= 11)

#define CENTRAL_LINK_COUNT 0
#define PERIPHERAL_LINK_COUNT 1

	__attribute__((unused)) ret_code_t err_code;
	ble_enable_params_t ble_enable_params;
	memset(&ble_enable_params, 0, sizeof(ble_enable_params));
	BLE_CALL(softdevice_enable_get_default_config, (CENTRAL_LINK_COUNT, PERIPHERAL_LINK_COUNT, &ble_enable_params) );
	ble_enable_params.gatts_enable_params.attr_tab_size = ATTR_TABLE_SIZE;
	ble_enable_params.gatts_enable_params.service_changed = IS_SRVC_CHANGED_CHARACT_PRESENT;
	ble_enable_params.common_enable_params.vs_uuid_count = 5; //TODO: put in config

//	//! Check the ram settings against the used number of links
//	CHECK_RAM_START_ADDR(CENTRAL_LINK_COUNT, PERIPHERAL_LINK_COUNT);

	//! Enable BLE stack.
//	BLE_CALL(softdevice_enable, (&ble_enable_params) );

	uint32_t ramBase = RAM_R1_BASE;
	// While developing this will set ramBase to the minimal value
	// Print "ramBase" in gdb
//	ramBase = 0;
	BLE_CALL(sd_ble_enable, (&ble_enable_params, &ramBase) );

#else
#if ((SOFTDEVICE_SERIES == 130) && (SOFTDEVICE_MINOR != 5)) || \
	(SOFTDEVICE_SERIES == 110)
#if(NORDIC_SDK_VERSION >= 6)
	ble_enable_params_t ble_enable_params;
	memset(&ble_enable_params, 0, sizeof(ble_enable_params));
#ifdef ATTR_TABLE_SIZE
	ble_enable_params.gatts_enable_params.attr_tab_size = ATTR_TABLE_SIZE;
#endif
	ble_enable_params.gatts_enable_params.service_changed = IS_SRVC_CHANGED_CHARACT_PRESENT;
	BLE_CALL(sd_ble_enable, (&ble_enable_params) );
#endif // SDK 6
#endif // S110 or S130.5
#endif // SDK 11

	//! according to the migration guide the address needs to be set directly after the sd_ble_enable call
	//! due to "an issue present in the s110_nrf51822_7.0.0 release"
//#if(SOFTDEVICE_SERIES == 110)
//#if(NORDIC_SDK_VERSION >= 7)
//	LOGd(MSG_BLE_SOFTDEVICE_ENABLE_GAP);
//	BLE_CALL(sd_ble_gap_enable, () );
//	ble_gap_addr_t addr;
//	BLE_CALL(sd_ble_gap_address_get, (&addr) );
//	BLE_CALL(sd_ble_gap_address_set, (BLE_GAP_ADDR_CYCLE_MODE_NONE, &addr) );
//#endif
//#endif
	//! version is not saved or shown yet
	ble_version_t version( { });
	version.company_id = 12;
	BLE_CALL(sd_ble_version_get, (&version));

#if (NORDIC_SDK_VERSION < 11)
	sd_nvic_EnableIRQ(SWI2_IRQn);
#endif

	if (!_device_name.empty()) {
		BLE_CALL(sd_ble_gap_device_name_set,
				(&_sec_mode, (uint8_t*) _device_name.c_str(), _device_name.length()));
	} else {
		std::string name = "not set...";
		BLE_CALL(sd_ble_gap_device_name_set,
				(&_sec_mode, (uint8_t*) name.c_str(), name.length()));
	}
	BLE_CALL(sd_ble_gap_appearance_set, (_appearance));

	updateConnParams();

	updatePasskey();

	updateTxPowerLevel();

	BLE_CALL(softdevice_sys_evt_handler_set, (sys_evt_dispatch));

	// enable power-fail comparator
	sd_power_pof_enable(true);
	// set threshold value, if power falls below threshold,
	// an NRF_EVT_POWER_FAILURE_WARNING will be triggered
	sd_power_pof_threshold_set(BROWNOUT_TRIGGER_THRESHOLD);

	_inited = true;

}

void Nrf51822BluetoothStack::updateDeviceName(const std::string& deviceName) {
	_device_name = deviceName;
	if (!_device_name.empty()) {
		BLE_CALL(sd_ble_gap_device_name_set,
				(&_sec_mode, (uint8_t*) _device_name.c_str(), _device_name.length()));
	} else {
		std::string name = "not set...";
		BLE_CALL(sd_ble_gap_device_name_set,
				(&_sec_mode, (uint8_t*) name.c_str(), name.length()));
	}
}

void Nrf51822BluetoothStack::updateAppearance(uint16_t appearance) {
	_appearance = appearance;
	BLE_CALL(sd_ble_gap_appearance_set, (_appearance));
}

void Nrf51822BluetoothStack::createCharacteristics() {
	for (Service* svc: _services) {
		svc->createCharacteristics();
	}
}

void Nrf51822BluetoothStack::initServices() {
	if (_started)
		return;

	for (Service* svc : _services) {
		svc->init(this);
	}

	_started = true;
}

void Nrf51822BluetoothStack::startTicking() {
	LOGi(FMT_START, "ticking");
	for (Service* svc : _services) {
		svc->startTicking();
	}
}

void Nrf51822BluetoothStack::stopTicking() {
	LOGi(FMT_STOP, "ticking");
	for (Service* svc : _services) {
		svc->stopTicking();
	}
}

void Nrf51822BluetoothStack::shutdown() {
	stopAdvertising();

	for (Service* svc : _services) {
		svc->stopAdvertising();
	}

	_inited = false;
}

void Nrf51822BluetoothStack::addService(Service* svc) {
	//APP_ERROR_CHECK_BOOL(_services.size() < MAX_SERVICE_COUNT);

	_services.push_back(svc);
}

//! accepted values are -40, -30, -20, -16, -12, -8, -4, 0, and 4 dBm
//! Can be done at any moment (also when advertising)
void Nrf51822BluetoothStack::setTxPowerLevel(int8_t powerLevel) {
#ifdef PRINT_STACK_VERBOSE
	LOGd(FMT_SET_INT_VAL, "tx power", powerLevel);
#endif

	switch (powerLevel) {
	case -40: break;
	case -30: break;
	case -20: break;
	case -16: break;
	case -12: break;
	case -8: break;
	case -4: break;
	case 0: break;
	case 4: break;
	default: return;
	}
	if (_tx_power_level != powerLevel) {
		_tx_power_level = powerLevel;
		if (_inited)
			updateTxPowerLevel();
	}
}

void Nrf51822BluetoothStack::updateTxPowerLevel() {
	BLE_CALL(sd_ble_gap_tx_power_set, (_tx_power_level));
}

void Nrf51822BluetoothStack::updateConnParams() {
	BLE_CALL(sd_ble_gap_ppcp_set, (&_gap_conn_params));
}

void Nrf51822BluetoothStack::configureIBeaconAdvData(IBeacon* beacon) {

	uint32_t err_code __attribute__((unused));
	uint8_t flags = BLE_GAP_ADV_FLAGS_LE_ONLY_GENERAL_DISC_MODE;
	//	uint8_t flags = BLE_GAP_ADV_FLAG_LE_GENERAL_DISC_MODE | BLE_GAP_ADV_FLAG_LE_BR_EDR_CONTROLLER
	//			| BLE_GAP_ADV_FLAG_LE_BR_EDR_HOST;

	/*
	 * 31 bytes total payload
	 *
	 * 1 byte per element for the length of it's data.
	 * in this case, 4 elements -> 4 bytes
	 *
	 * => 27 bytes available payload
	 *
	 * 3 bytes for major (1 byte for type, 2 byte for data)
	 * 3 bytes for minor (1 byte for type, 2 byte for data)
	 * 17 bytes for UUID (1 byte for type, 16 byte for data)
	 * 2 bytes for rssi (1 byte for type, 1 byte for data)
	 *
	 * -> 2 bytes left => FULL
	 *
	 * Note: each element has an overhead of 2 bytes. Since there
	 * are only 2 bytes left, there is no more space left for additional
	 * data
	 */

//	ble_advdata_manuf_data_t manufac_apple;
	memset(&_manufac_apple, 0, sizeof(_manufac_apple));
	_manufac_apple.company_identifier = 0x004C; //! Apple Company ID, if it is not set to apple it's not recognized as an iBeacon

//	uint8_t adv_manuf_data_apple[beacon->size()];
//	if (adv_manuf_data_apple != NULL) {
//		free(adv_manuf_data_apple);
//	}

//	adv_manuf_data_apple = new uint8_t[beacon->size()];
//	memset(adv_manuf_data_apple, 0, sizeof(*adv_manuf_data_apple));
//	beacon->toArray(adv_manuf_data_apple);

//	manufac_apple.data.p_data = adv_manuf_data_apple;
	_manufac_apple.data.p_data = beacon->getArray();
	_manufac_apple.data.size = beacon->size();

	//! Build and set advertising data
//	ble_advdata_t advdata;
	memset(&_advdata, 0, sizeof(_advdata));

	_advdata.flags = flags;
	_advdata.p_manuf_specific_data = &_manufac_apple;

}

void Nrf51822BluetoothStack::configureBleDeviceAdvData() {

	//! check if (and how many) services where enabled
	uint8_t uidCount = _services.size();

#ifdef PRINT_STACK_VERBOSE
	LOGd("Number of services: %u", uidCount);
#endif


//	ble_uuid_t adv_uuids[uidCount];
//
//	uint8_t cnt = 0;
//	for (Service* svc : _services) {
//		adv_uuids[cnt++] = svc->getUUID();
//	}

	if (uidCount == 0) {
		LOGw(MSG_BLE_NO_CUSTOM_SERVICES);
	}

	//! Build and set advertising data

	/*
	 * 31 bytes total payload
	 *
	 * 1 byte per element for the length of it's data.
	 * in this case, 3 elements -> 3 bytes
	 *
	 * => 28 bytes available payload
	 *
	 * 2 bytes for flags (1 byte for type, 1 byte for data)
	 * 2 bytes for tx power level (1 byte for type, 1 byte for data)
	 * 17 bytes for UUID (1 byte for type, 16 byte for data)
	 *
	 * -> 7 bytes left
	 *
	 * Note: by adding an element, one byte will be lost because of the
	 *   addition, so there are actually only 6 bytes left after adding
	 *   an element, and 1 byte of that is used for the type, so 5 bytes
	 *   are left for the data
	 */
//	ble_advdata_t advdata;
	memset(&_advdata, 0, sizeof(_advdata));

	//! Anne: setting NO_NAME breaks the Android Nordic nRF Master Console app.
	//! assign tx power level to advertisement data
	_advdata.p_tx_power_level = &_tx_power_level;

	//! set flags of advertisement data
	uint8_t flags = BLE_GAP_ADV_FLAGS_LE_ONLY_GENERAL_DISC_MODE;
	_advdata.flags = flags;

	//! add (first) service uuid. there is only space for 1 uuid, since we use
	//! 128-bit UUDs
	//! TODO -oDE: It doesn't really make sense to have this function in the library
	//!  because it really depends on the application on how many and what kind
	//!  of services are available and what should be advertised
	//#ifdef YOU_WANT_TO_USE_SPACE
//	if (uidCount > 1) {
//		advdata.uuids_more_available.uuid_cnt = 1;
//		advdata.uuids_more_available.p_uuids = adv_uuids;
//	} else if (uidCount == 1) {
//		advdata.uuids_complete.uuid_cnt = 1;
//		advdata.uuids_complete.p_uuids = adv_uuids;
//	}
	//#endif

}

void Nrf51822BluetoothStack::configureScanResponse(uint8_t deviceType) {

	//! Because of the limited amount of space in the advertisement data, additional
	//! data can be supplied in the scan response package. Same space restrictions apply
	//! here:
	/*
	 * 31 bytes total payload
	 *
	 * 1 byte per element for the length of it's data.
	 * in this case, 1 element -> 1 byte
	 *
	 * 30 bytes of available payload
	 *
	 * 1 byte for name type
	 * -> 29 bytes left for name
	 */
#define MAXNAMELENGTH 29
	uint8_t nameLength = MAXNAMELENGTH;

//	ble_advdata_t scan_resp;
	memset(&_scan_resp, 0, sizeof(_scan_resp));
	_scan_resp.name_type = BLE_ADVDATA_SHORT_NAME;

	if (_serviceData && deviceType != DEVICE_UNDEF) {
	//	ble_advdata_service_data_t service_data;
		memset(&_service_data, 0, sizeof(_service_data));

		if (deviceType == DEVICE_GUIDESTONE) {
			_service_data.service_uuid = GUIDESTONE_SERVICE_DATA_UUID;
		} else { // if deviceType == DEVICE_CROWNSTONE
			_service_data.service_uuid = CROWNSTONE_SERVICE_DATA_UUID;
		}

		_service_data.data.p_data = _serviceData->getArray();
		_service_data.data.size = _serviceData->getArraySize();

//		LOGd("service data size: %d", _service_data.data.size);

		_scan_resp.p_service_data_array = &_service_data;
		_scan_resp.service_data_count = 1;

		nameLength = nameLength - 2 - sizeof(_service_data.service_uuid) - _service_data.data.size;
	}

	//! since advertisement data already has the manufacturing data
	//! of Apple for the iBeacon, we set our own manufacturing data
	//! in the scan response

	//! only add manufacturing data if device type is set
//	if (deviceType != DEVICE_UNDEF) {
//
////		ble_advdata_manuf_data_t manufac;
//		memset(&_manufac, 0, sizeof(_manufac));
//		//! TODO: made up ID, has to be replaced by official ID
//		_manufac.company_identifier = CROWNSTONE_COMPANY_ID; //! DoBots Company ID
//		_manufac.data.size = 0;
//
//		DoBotsManufac dobotsManufac(deviceType);
//
////		uint8_t adv_manuf_data[dobotsManufac.size()];
//
//		if (_adv_manuf_data != NULL) {
//			free(_adv_manuf_data);
//		}
//
//		_adv_manuf_data = new uint8_t[dobotsManufac.size()];
//		memset(_adv_manuf_data, 0, sizeof(*_adv_manuf_data));
//		dobotsManufac.toArray(_adv_manuf_data);
//
//		_manufac.data.p_data = _adv_manuf_data;
//		_manufac.data.size = dobotsManufac.size();
//
//		_scan_resp.p_manuf_specific_data = &_manufac;
//
//		//! we only have limited space available in the scan response data. so we have to adjust the maximum
//		//! length available for the name, based on the size of the manufacturing data
//		nameLength = nameLength - sizeof(_adv_manuf_data) - sizeof(_manufac.company_identifier) - 2 ; //! last 2 comes from one byte for length + 1 byte for type
//	} else {
//		//! if no manufacturing data is set, we can use the maximum available space for the name
////		nameLength = nameLength;
//	}

//	LOGd("maxNameLength: %d", nameLength);

	//! NOTE: if anything else is added to the scan response data, the nameLength has to be adjusted
	//!   similar to the case of manufacturing data
	//! last, make sure we don't try to use more letters than the name is long or it will attach
	//! garbage to the name
	nameLength = std::min(nameLength, (uint8_t)(getDeviceName().length()));

	//! and assign the value to the advertisement package
	_scan_resp.short_name_len = nameLength;

}

void Nrf51822BluetoothStack::configureIBeacon(IBeacon* beacon, uint8_t deviceType) {
	LOGi(FMT_BLE_CONFIGURE_AS, "iBeacon");

//	init(); //! we should already be.

	//	configureServices();

	configureIBeaconAdvData(beacon);

	configureScanResponse(deviceType);

	updateAdvertisement();

	//! set advertisement parameters
	configureAdvertisementParameters();
}

void Nrf51822BluetoothStack::configureBleDevice(uint8_t deviceType) {
	LOGi(FMT_BLE_CONFIGURE_AS, "BleDevice");

//	init(); //! we should already be.

	//! todo: why start advertising the services ???
//	configureServices();

	configureBleDeviceAdvData();

	configureScanResponse(deviceType);

	updateAdvertisement();

	//! set advertisement parameters
	configureAdvertisementParameters();
}

void Nrf51822BluetoothStack::configureAdvertisementParameters() {
	memset(&_adv_params, 0, sizeof(_adv_params));
	_adv_params.type = BLE_GAP_ADV_TYPE_ADV_IND;
	_adv_params.p_peer_addr = NULL;                   //! Undirected advertisement
	_adv_params.fp = BLE_GAP_ADV_FP_ANY;
	_adv_params.interval = _interval;
	_adv_params.timeout = _timeout;
}

void Nrf51822BluetoothStack::startAdvertising() {
	if (_advertising)
		return;

	LOGi(MSG_BLE_ADVERTISING_STARTING);

	uint32_t err_code;
	err_code = sd_ble_gap_adv_start(&_adv_params);
	if (err_code == NRF_ERROR_INVALID_PARAM) {
		LOGf(MSG_BLE_ADVERTISEMENT_CONFIG_INVALID);
	}
	APP_ERROR_CHECK(err_code);

	_advertising = true;

//	LOGi(MSG_BLE_ADVERTISING_STARTED);
}

void Nrf51822BluetoothStack::stopAdvertising() {
	if (!_advertising)
		return;

	BLE_CALL(sd_ble_gap_adv_stop, ());

	_advertising = false;
}

bool Nrf51822BluetoothStack::isAdvertising() {
	return _advertising;
}

void Nrf51822BluetoothStack::updateAdvertisement() {
//	if (!_advertising)
//		return;

//	BLE_CALL(sd_ble_gap_adv_stop, ());
	BLE_CALL(ble_advdata_set, (&_advdata, &_scan_resp));
//	BLE_CALL(sd_ble_gap_adv_start, (&adv_params));
}

void Nrf51822BluetoothStack::startScanning() {
#if(SOFTDEVICE_SERIES != 110)
	if (_scanning)
		return;

	LOGi(FMT_START, "scanning");
	ble_gap_scan_params_t p_scan_params;
	//! No devices in whitelist, hence non selective performed.
	p_scan_params.active = 1;            //! Active scanning set.
	p_scan_params.selective = 0;            //! Selective scanning not set.
	p_scan_params.p_whitelist = NULL;         //! No whitelist provided.
	p_scan_params.timeout = 0x0000;       //! No timeout.

	Settings::getInstance().get(CONFIG_SCAN_INTERVAL, &p_scan_params.interval);
	Settings::getInstance().get(CONFIG_SCAN_WINDOW, &p_scan_params.window);

	//! todo: which fields to set here?
	BLE_CALL(sd_ble_gap_scan_start, (&p_scan_params));
	_scanning = true;

	EventDispatcher::getInstance().dispatch(EVT_SCAN_STARTED);
#endif
}


void Nrf51822BluetoothStack::stopScanning() {
#if(SOFTDEVICE_SERIES != 110)
	if (!_scanning)
		return;

	LOGi(FMT_STOP, "scanning");
	BLE_CALL(sd_ble_gap_scan_stop, ());
	_scanning = false;

	EventDispatcher::getInstance().dispatch(EVT_SCAN_STOPPED);
#endif
}

bool Nrf51822BluetoothStack::isScanning() {
#if(SOFTDEVICE_SERIES != 110)
	return _scanning;
#endif
	return false;
}

//Nrf51822BluetoothStack& Nrf51822BluetoothStack::onRadioNotificationInterrupt(
//		uint32_t distanceUs, callback_radio_t callback) {
//	_callback_radio = callback;
//
//	nrf_radio_notification_distance_t distance = NRF_RADIO_NOTIFICATION_DISTANCE_NONE;
//
//	if (distanceUs >= 5500) {
//		distance = NRF_RADIO_NOTIFICATION_DISTANCE_5500US;
//	} else if (distanceUs >= 4560) {
//		distance = NRF_RADIO_NOTIFICATION_DISTANCE_4560US;
//	} else if (distanceUs >= 3620) {
//		distance = NRF_RADIO_NOTIFICATION_DISTANCE_3620US;
//	} else if (distanceUs >= 2680) {
//		distance = NRF_RADIO_NOTIFICATION_DISTANCE_2680US;
//	} else if (distanceUs >= 1740) {
//		distance = NRF_RADIO_NOTIFICATION_DISTANCE_1740US;
//	} else if (distanceUs >= 800) {
//		distance = NRF_RADIO_NOTIFICATION_DISTANCE_800US;
//	}
//
//	uint32_t result = sd_nvic_SetPriority(SWI1_IRQn, NRF_APP_PRIORITY_LOW);
//	BLE_THROW_IF(result, "Could not set radio notification IRQ priority.");
//
//	result = sd_nvic_EnableIRQ(SWI1_IRQn);
//	BLE_THROW_IF(result, "Could not enable radio notification IRQ.");
//
//	result = sd_radio_notification_cfg_set(
//			distance == NRF_RADIO_NOTIFICATION_DISTANCE_NONE ?
//					NRF_RADIO_NOTIFICATION_TYPE_NONE :
//					NRF_RADIO_NOTIFICATION_TYPE_INT_ON_BOTH, distance);
//	BLE_THROW_IF(result, "Could not configure radio notification.");
//
//	return *this;
//}

//extern "C" {
//	void SWI1_IRQHandler() { //! radio notification IRQ handler
//		uint8_t radio_notify;
//		Nrf51822BluetoothStack::_stack->_radio_notify = radio_notify = ( Nrf51822BluetoothStack::_stack->_radio_notify + 1) % 2;
//		Nrf51822BluetoothStack::_stack->_callback_radio(radio_notify == 1);
//	}
//
//	void SWI2_IRQHandler(void) { //! sd event IRQ handler
//		//! do nothing.
//	}
//}

//void Nrf51822BluetoothStack::tick() {
//
//#if TICK_CONTINUOUSLY==0
//#if(NORDIC_SDK_VERSION > 5)
//	BLE_CALL(sd_app_evt_wait, ());
//#else
//	BLE_CALL(sd_app_event_wait, () );
//#endif
//#endif
//	while (1) {
//
//		//!        uint8_t nested;
//		//!        sd_nvic_critical_region_enter(&nested);
//		//!        uint8_t radio_notify = _radio_notify = (radio_notify + 1) % 4;
//		//!        sd_nvic_critical_region_exit(nested);
//		//!        if ((radio_notify % 2 == 0) && _callback_radio) {
//		//!            _callback_radio(radio_notify == 0);
//		//!        }
//
//		uint16_t evt_len = _evt_buffer_size;
//		uint32_t err_code = sd_ble_evt_get(_evt_buffer, &evt_len);
//		if (err_code == NRF_ERROR_NOT_FOUND) {
//			break;
//		}
//		BLE_THROW_IF(err_code, "Error retrieving bluetooth event from stack.");
//
//		on_ble_evt((ble_evt_t *) _evt_buffer);
//
//	}
//}

void Nrf51822BluetoothStack::setPinEncrypted(bool encrypted) {
	if (encrypted) {
		//! initialize device manager to handle PIN encryption keys
		device_manager_init(false);
	}

	//! set characteristics of all services to encrypted
	for (Service* svc : _services) {
		svc->setPinEncrypted(encrypted);
	}
}

void Nrf51822BluetoothStack::setAesEncrypted(bool encrypted) {

	//! set characteristics of all services to encrypted
	for (Service* svc : _services) {
		svc->setAesEncrypted(encrypted);
	}
}

void Nrf51822BluetoothStack::setPasskey(uint8_t* passkey) {
#ifdef PRINT_STACK_VERBOSE
	LOGd(FMT_SET_STR_VAL, "passkey", std::string((char*)passkey, BLE_GAP_PASSKEY_LEN).c_str());
#endif

	memcpy(_passkey, passkey, BLE_GAP_PASSKEY_LEN);

	if (_inited) {
		updatePasskey();
	}
}

void Nrf51822BluetoothStack::updatePasskey() {
#if SOFTDEVICE_SERIES==130 || (SOFTDEVICE_SERIES==110 && SOFTDEVICE_MAJOR == 8)
	ble_opt_t static_pin_option;
	static_pin_option.gap_opt.passkey.p_passkey = _passkey;
	BLE_CALL(sd_ble_opt_set, (BLE_GAP_OPT_PASSKEY, &static_pin_option));
#elif SOFTDEVICE_SERIES==110
	ble_opt_t static_pin_option;
	static_pin_option.gap.passkey.p_passkey = _passkey;
	BLE_CALL(sd_ble_opt_set, (BLE_GAP_OPT_PASSKEY, &static_pin_option));
#endif
}

/** Function for handling the Device Manager events.
 *
 * @param[in]   p_evt   Data associated to the device manager event.
 */
static uint32_t device_manager_evt_handler(dm_handle_t const    * p_handle,
                                           dm_event_t const     * p_event,
                                           ret_code_t           event_result)
{
	return Nrf51822BluetoothStack::getInstance().deviceManagerEvtHandler(p_handle, p_event, event_result);
}

//#define SECURITY_REQUEST_DELAY          APP_TIMER_TICKS(4000, APP_TIMER_PRESCALER)  /*< Delay after connection until Security Request is sent, if necessary (ticks). */

void Nrf51822BluetoothStack::lowPowerTimeout(void* p_context) {
	LOGw("bonding timeout!");
	((Nrf51822BluetoothStack*)p_context)->changeToNormalTxPowerMode();
}

void Nrf51822BluetoothStack::changeToLowTxPowerMode() {
	int8_t lowTxPower;
	Settings::getInstance().get(CONFIG_LOW_TX_POWER, &lowTxPower);
	setTxPowerLevel(lowTxPower);
}

void Nrf51822BluetoothStack::changeToNormalTxPowerMode() {
	int8_t txPower;
	Settings::getInstance().get(CONFIG_TX_POWER, &txPower);
	setTxPowerLevel(txPower);
}

uint32_t Nrf51822BluetoothStack::deviceManagerEvtHandler(dm_handle_t const    * p_handle,
                                           dm_event_t const     * p_event,
										   ret_code_t           event_result)
{
//	uint32_t err_code;
//	LOGd("deviceManagerEvtHandler: %p", p_event->event_id);

// todo: why was this here?
//    if (event_result != BLE_GAP_SEC_STATUS_SUCCESS) {
//    	LOGe("[SECURITY ERROR] bonding failed with code: %d", event_result);
//    	sd_ble_gap_disconnect(p_event->event_param.p_gap_param->conn_handle, BLE_HCI_REMOTE_USER_TERMINATED_CONNECTION);
////!    	return NRF_ERROR_INTERNAL;
//    }

//	LOGi("event_id: %d, event_result: %d", p_event->event_id, event_result);

    switch (p_event->event_id)
    {
        case DM_EVT_CONNECTION:
//        	LOGi("DM_EVT_CONNECTION");
            //! Start Security Request timer.
//            if (p_handle->device_id != DM_INVALID_ID)
//            {
//!            	  LOGi("start sec timer");
//!                err_code = app_timer_start(m_sec_req_timer_id, SECURITY_REQUEST_DELAY, NULL);
//!                APP_ERROR_CHECK(err_code);
//            }
        	_peerHandle = (*p_handle);
        	Timer::getInstance().start(_secReqTimerId, MS_TO_TICKS(SECURITY_REQUEST_DELAY), NULL);
            break;
        case DM_EVT_SECURITY_SETUP:
        case DM_EVT_SECURITY_SETUP_REFRESH: {
        	// [15.8.2016] ALEX: low tx will be set on boot not per default.

//        	LOGi("going into low power mode for bonding ...");

        	//! schedule timeout
//        	Timer::getInstance().createSingleShot(_lowPowerTimeoutId, lowPowerTimeout);
//        	Timer::getInstance().start(_lowPowerTimeoutId, MS_TO_TICKS(60000), this);


        	// changeToLowTxPowerMode();
        	break;
        }
        case DM_EVT_SECURITY_SETUP_COMPLETE: {
        	if (event_result == NRF_SUCCESS) {
        		LOGi("bonding completed");


        	} else {
        		LOGe("bonding failed with error: %d (%p)", event_result, event_result);
        		disconnect();
        	}

        	// [15.8.2016] ALEX: we are in low tx for a reason. A single shot security
        	// pass should not remove this. On disconnect it will remain high TX
        	// changeToNormalTxPowerMode();

        	//! clear timeout
        	Timer::getInstance().stop(_lowPowerTimeoutId);
        	break;
        }
        default:
            break;
    }
    return NRF_SUCCESS;
}

/**@brief Function for handling the security request timer time-out.
 *
 * @details This function is called each time the security request timer expires.
 *
 * @param[in] p_context  Pointer used for passing context information from the
 *                       app_start_timer() call to the time-out handler.
 */
void Nrf51822BluetoothStack::secReqTimeoutHandler(void * p_context)
{
    uint32_t             err_code;
    dm_security_status_t status;

    if (_conn_handle != BLE_CONN_HANDLE_INVALID)
    {
        err_code = dm_security_status_req(&_peerHandle, &status);
        APP_ERROR_CHECK(err_code);

        // If the link is still not secured by the peer, initiate security procedure.
        if (status == NOT_ENCRYPTED)
        {
            err_code = dm_security_setup_req(&_peerHandle);
            APP_ERROR_CHECK(err_code);
        }
    }
}

static void sec_req_timeout_handler(void * p_context) {
	Nrf51822BluetoothStack::getInstance().secReqTimeoutHandler(p_context);
}

void Nrf51822BluetoothStack::device_manager_init(bool erase_bonds)
{
    uint32_t               err_code;
    dm_init_param_t        init_data;
    dm_application_param_t register_param;

    //! Don't clear bonded centrals
    init_data.clear_persistent_data = erase_bonds;

    err_code = dm_init(&init_data);
    APP_ERROR_CHECK(err_code);

    memset(&register_param.sec_param, 0, sizeof(ble_gap_sec_params_t));

    register_param.sec_param.bond         = SEC_PARAM_BOND;
    register_param.sec_param.oob          = SEC_PARAM_OOB;
    register_param.sec_param.min_key_size = SEC_PARAM_MIN_KEY_SIZE;
    register_param.sec_param.max_key_size = SEC_PARAM_MAX_KEY_SIZE;
    register_param.evt_handler            = device_manager_evt_handler;
    register_param.service_type           = DM_PROTOCOL_CNTXT_GATT_SRVR_ID;

    //! Using static pin:
    register_param.sec_param.mitm    = SEC_PARAM_MITM;
    register_param.sec_param.io_caps = SEC_PARAM_IO_CAPABILITIES;

    err_code = dm_register(&_dm_app_handle, &register_param);
    APP_ERROR_CHECK(err_code);

    // create a timer to handle the security request timeout
    Timer::getInstance().createSingleShot(_secReqTimerId, sec_req_timeout_handler);

    _dm_initialized = true;

//    LOGi("device_manager_init");
}

void Nrf51822BluetoothStack::device_manager_reset() {
	uint32_t err_code;
	err_code = dm_device_delete_all(&_dm_app_handle);
	APP_ERROR_CHECK(err_code);
}

void Nrf51822BluetoothStack::on_ble_evt(ble_evt_t * p_ble_evt) {
//	if (p_ble_evt->header.evt_id != BLE_GAP_EVT_RSSI_CHANGED) {
//		LOGi("on_ble_event: 0x%X", p_ble_evt->header.evt_id);
//	}

//    if (_dm_initialized && Settings::getInstance().isEnabled(CONFIG_ENCRYPTION_ENABLED)) {
	if (_dm_initialized) {
    	dm_ble_evt_handler(p_ble_evt);
	}
//    }

	switch (p_ble_evt->header.evt_id) {
	case BLE_GAP_EVT_CONNECTED:
<<<<<<< HEAD
//		_log(SERIAL_INFO, "address: " );
=======
>>>>>>> 20714728
//		BLEutil::printArray(p_ble_evt->evt.gap_evt.params.connected.peer_addr.addr, BLE_GAP_ADDR_LEN);
		on_connected(p_ble_evt);
		EventDispatcher::getInstance().dispatch(EVT_BLE_CONNECT);
		break;

	case BLE_EVT_USER_MEM_REQUEST: {

		buffer_ptr_t buffer = NULL;
		uint16_t size = 0;
		MasterBuffer::getInstance().getBuffer(buffer, size);

		_user_mem_block.len = size+6;
		_user_mem_block.p_mem = buffer-6;
		BLE_CALL(sd_ble_user_mem_reply, (getConnectionHandle(), &_user_mem_block));

		break;
	}

	case BLE_EVT_USER_MEM_RELEASE:
		//! nothing to do
		break;

	case BLE_GAP_EVT_DISCONNECTED:
		on_disconnected(p_ble_evt);
		EventDispatcher::getInstance().dispatch(EVT_BLE_DISCONNECT);
		break;

	case BLE_GATTS_EVT_RW_AUTHORIZE_REQUEST:
	case BLE_GATTS_EVT_TIMEOUT:
	case BLE_GAP_EVT_RSSI_CHANGED:
		for (Service* svc : _services) {
			svc->on_ble_event(p_ble_evt);
		}
		break;

	case BLE_GATTS_EVT_WRITE: {

		if (p_ble_evt->evt.gatts_evt.params.write.op == BLE_GATTS_OP_EXEC_WRITE_REQ_NOW) {

			buffer_ptr_t buffer = NULL;
			uint16_t size = 0;

			// we want to have the actual payload word aligned, but header only needs 6 bytes,
			// so we need to skip the first 2 bytes
			MasterBuffer::getInstance().getBuffer(buffer, size, 2);

			uint16_t* header = (uint16_t*)buffer;

			for (Service* svc : _services) {
				// for a long write, don't have the service handle available to check for the correct
				// service, so we just go through all the services and characteristics until we find
				// the correct characteristic, then we return
				if (svc->on_write(p_ble_evt->evt.gatts_evt.params.write, header[0])) {
					return;
				}
			}

		} else {
			for (Service* svc : _services) {
#if (NORDIC_SDK_VERSION >= 11)
				// TODO: this check is probably wrong
//				if (svc->getHandle() == p_ble_evt->evt.gatts_evt.params.write.handle) {
				//! TODO: better way of selection?
				if (true) { //! Just let every service check for now...
#else
				if (svc->getHandle() == p_ble_evt->evt.gatts_evt.params.write.context.srvc_handle) {
#endif
					svc->on_write(p_ble_evt->evt.gatts_evt.params.write, p_ble_evt->evt.gatts_evt.params.write.handle);
//					return;
				}
			}
		}

		break;
	}

	case BLE_GATTS_EVT_HVC:
		for (Service* svc : _services) {
#if (NORDIC_SDK_VERSION >= 11)
			// TODO: this check is probably be wrong
			if (svc->getHandle() == p_ble_evt->evt.gatts_evt.params.write.handle) {
#else
			if (svc->getHandle() == p_ble_evt->evt.gatts_evt.params.write.context.srvc_handle) {
#endif
				svc->on_ble_event(p_ble_evt);
				return;
			}
		}
		break;

	case BLE_GATTS_EVT_SYS_ATTR_MISSING:
#if (SOFTDEVICE_SERIES == 130) && \
    (SOFTDEVICE_MAJOR == 0) && (SOFTDEVICE_MINOR == 9)
		BLE_CALL(sd_ble_gatts_sys_attr_set, (_conn_handle, NULL, 0));
#else
		BLE_CALL(sd_ble_gatts_sys_attr_set, (_conn_handle, NULL, 0,
                BLE_GATTS_SYS_ATTR_FLAG_SYS_SRVCS | BLE_GATTS_SYS_ATTR_FLAG_USR_SRVCS));
#endif
		break;

	case BLE_GAP_EVT_PASSKEY_DISPLAY: {
#ifdef PRINT_STACK_VERBOSE
		LOGd("PASSKEY: %.6s", p_ble_evt->evt.gap_evt.params.passkey_display.passkey);
#endif
		break;
	}

#if(SOFTDEVICE_SERIES != 110)
	case BLE_GAP_EVT_ADV_REPORT:
		EventDispatcher::getInstance().dispatch(EVT_BLE_EVENT, p_ble_evt, -1);
		break;
#endif
	case BLE_GAP_EVT_TIMEOUT:
		break;

	case BLE_EVT_TX_COMPLETE:
//		LOGi("BLE_EVT_TX_COMPLETE");
		onTxComplete(p_ble_evt);
		break;

	default:
		break;

	}
}

void Nrf51822BluetoothStack::on_connected(ble_evt_t * p_ble_evt) {
	//ble_gap_evt_connected_t connected_evt = p_ble_evt->evt.gap_evt.params.connected;
	_advertising = false; //! it seems like maybe we automatically stop advertising when we're connected.

	BLE_CALL(sd_ble_gap_conn_param_update, (p_ble_evt->evt.gap_evt.conn_handle, &_gap_conn_params));

	if (_callback_connected) {
		_callback_connected(p_ble_evt->evt.gap_evt.conn_handle);
	}
	_conn_handle = p_ble_evt->evt.gap_evt.conn_handle;
	for (Service* svc : _services) {
		svc->on_ble_event(p_ble_evt);
	}
}

void Nrf51822BluetoothStack::on_disconnected(ble_evt_t * p_ble_evt) {
	//ble_gap_evt_disconnected_t disconnected_evt = p_ble_evt->evt.gap_evt.params.disconnected;
	if (_callback_connected) {
		_callback_disconnected(p_ble_evt->evt.gap_evt.conn_handle);
	}
	_conn_handle = BLE_CONN_HANDLE_INVALID;
	for (Service* svc : _services) {
		svc->on_ble_event(p_ble_evt);
	}
}

void Nrf51822BluetoothStack::disconnect() {
	// only disconnect when we are actually connected to something
	if (_conn_handle != BLE_CONN_HANDLE_INVALID) {
		LOGi("Forcibly disconnecting from device");
		//! It seems like we're only allowed to use BLE_HCI_REMOTE_USER_TERMINATED_CONNECTION.
		BLE_CALL(sd_ble_gap_disconnect, (_conn_handle, BLE_HCI_REMOTE_USER_TERMINATED_CONNECTION));
	}
}

void Nrf51822BluetoothStack::onTxComplete(ble_evt_t * p_ble_evt) {
	for (Service* svc: _services) {
		svc->onTxComplete(&p_ble_evt->evt.common_evt);
	}
}


<|MERGE_RESOLUTION|>--- conflicted
+++ resolved
@@ -47,13 +47,13 @@
 				_conn_handle(BLE_CONN_HANDLE_INVALID),
 				_radio_notify(0),
 #if (NORDIC_SDK_VERSION >= 11)
-				_lowPowerTimeoutId(NULL), 
+				_lowPowerTimeoutId(NULL),
                 _secReqTimerId(NULL),
 #else
-				_lowPowerTimeoutId(UINT32_MAX), 
+				_lowPowerTimeoutId(UINT32_MAX),
                 _secReqTimerId(UINT32_MAX),
 #endif
-				_adv_manuf_data(NULL), 
+				_adv_manuf_data(NULL),
                 _serviceData(NULL)
 {
 #if (NORDIC_SDK_VERSION >= 11)
@@ -990,10 +990,6 @@
 
 	switch (p_ble_evt->header.evt_id) {
 	case BLE_GAP_EVT_CONNECTED:
-<<<<<<< HEAD
-//		_log(SERIAL_INFO, "address: " );
-=======
->>>>>>> 20714728
 //		BLEutil::printArray(p_ble_evt->evt.gap_evt.params.connected.peer_addr.addr, BLE_GAP_ADDR_LEN);
 		on_connected(p_ble_evt);
 		EventDispatcher::getInstance().dispatch(EVT_BLE_CONNECT);
