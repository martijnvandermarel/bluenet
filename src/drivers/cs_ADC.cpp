--- conflicted
+++ resolved
@@ -329,14 +329,11 @@
 	else {
 		// Don't queue up the the buffer, we need the adc to be idle.
 		if (_changeConfig) {
-<<<<<<< HEAD
 			// Don't apply config, as the callback will try to release and add its buffer when done.
 			// So wait for the callback to be done, then apply the config.
-=======
 //			if (_numBuffersQueued == 0) {
 //				applyConfig();
 //			}
->>>>>>> 8bf70f57
 			return;
 		}
 		// Skip the callback, just put buffer in queue again.
