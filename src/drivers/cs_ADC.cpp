/**
 * Author: Bart van Vliet
 * Copyright: Distributed Organisms B.V. (DoBots)
 * Date: 4 Nov., 2014
 * License: LGPLv3+, Apache, and/or MIT, your choice
 */

#include "drivers/cs_ADC.h"

#include <nrf.h>
#include <app_util_platform.h>

#include "cfg/cs_Boards.h"
#include "drivers/cs_Serial.h"
#include "util/cs_BleError.h"
#include "drivers/cs_RTC.h"
#include "cfg/cs_Strings.h"
#include "cfg/cs_Config.h"
#include "protocol/cs_ErrorCodes.h"
#include "protocol/cs_UartProtocol.h"

#include "structs/buffer/cs_InterleavedBuffer.h"

//#define PRINT_ADC_VERBOSE

// Define test pin to enable gpio debug.
//#define TEST_PIN  24
//#define TEST_PIN2 25
//#define TEST_PIN3 26

extern "C" void saadc_callback(nrf_drv_saadc_evt_t const * p_event);

/*
 * The 
 */
void adc_done(void * p_event_data, uint16_t event_size) {
	adc_done_cb_data_t* cbData = (adc_done_cb_data_t*)p_event_data;
//	cbData->callback(cbData->buffer, cbData->bufSize, cbData->bufNum);
	cbData->callback(cbData->bufIndex);
}

ADC::ADC()
{
	for (int i=0; i<CS_ADC_NUM_BUFFERS; i++) {
		InterleavedBuffer::getInstance().setBuffer(0, NULL);
	}
	/*
	_doneCallbackData.callback = NULL;
	_doneCallbackData.buffer = NULL;
	_doneCallbackData.bufSize = 0;
	// TODO: misuse: overload of bufNum field to indicate also initialization
	_doneCallbackData.bufNum = CS_ADC_NUM_BUFFERS;
	*/
	_zeroCrossingCallback = NULL;
	_numBuffersQueued = 0;
	_lastZeroCrossUpTime = 0;
}

/**
 * The initialization function for ADC has to configure the ADC channels, but
 * also a timer that dictates when to sample.
 *
 *   - set the resolution to 12 bits
 *
 * @caller src/processing/cs_PowerSampling.cpp
 */
cs_adc_error_t ADC::init(const adc_config_t & config) {
	_config = config;
//	memcpy(&_config, &config, sizeof(adc_config_t));
	LOGi("init: period=%uus", _config.samplingPeriodUs);

#ifdef TEST_PIN
	nrf_gpio_cfg_output(TEST_PIN);
#endif
#ifdef TEST_PIN2
	nrf_gpio_cfg_output(TEST_PIN2);
#endif
#ifdef TEST_PIN3
	nrf_gpio_cfg_output(TEST_PIN3);
#endif

	// Setup timer
	nrf_timer_task_trigger(CS_ADC_TIMER, NRF_TIMER_TASK_CLEAR);
	nrf_timer_bit_width_set(CS_ADC_TIMER, NRF_TIMER_BIT_WIDTH_32);
	nrf_timer_frequency_set(CS_ADC_TIMER, CS_ADC_TIMER_FREQ);
	uint32_t ticks = nrf_timer_us_to_ticks(_config.samplingPeriodUs, CS_ADC_TIMER_FREQ);
	LOGd("maxTicks=%u", ticks);
	nrf_timer_cc_write(CS_ADC_TIMER, NRF_TIMER_CC_CHANNEL0, ticks);
	nrf_timer_mode_set(CS_ADC_TIMER, NRF_TIMER_MODE_TIMER);
	nrf_timer_shorts_enable(CS_ADC_TIMER, NRF_TIMER_SHORT_COMPARE0_CLEAR_MASK);
	nrf_timer_event_clear(CS_ADC_TIMER, nrf_timer_compare_event_get(0));
	nrf_timer_event_clear(CS_ADC_TIMER, nrf_timer_compare_event_get(1));
	nrf_timer_event_clear(CS_ADC_TIMER, nrf_timer_compare_event_get(2));
	nrf_timer_event_clear(CS_ADC_TIMER, nrf_timer_compare_event_get(3));
	nrf_timer_event_clear(CS_ADC_TIMER, nrf_timer_compare_event_get(4));
	nrf_timer_event_clear(CS_ADC_TIMER, nrf_timer_compare_event_get(5));

	// Setup PPI
	_ppiChannel = getPpiChannel(CS_ADC_PPI_CHANNEL_START);

	nrf_ppi_channel_endpoint_setup(
			_ppiChannel,
			(uint32_t)nrf_timer_event_address_get(CS_ADC_TIMER, nrf_timer_compare_event_get(0)),
			nrf_drv_saadc_sample_task_get()
	);

	nrf_ppi_channel_enable(_ppiChannel);


	// Config adc
	nrf_drv_saadc_config_t adcConfig = {
			.resolution         = NRF_SAADC_RESOLUTION_12BIT, // 14 bit can only be achieved with oversampling
			.oversample         = NRF_SAADC_OVERSAMPLE_DISABLED, // Oversampling can only be used when sampling 1 channel
			.interrupt_priority = SAADC_CONFIG_IRQ_PRIORITY
	};

	ret_code_t err_code;
	err_code = nrf_drv_saadc_init(&adcConfig, saadc_callback);
	APP_ERROR_CHECK(err_code);

	for (int i=0; i<_config.channelCount; ++i) {
		initChannel(i, _config.channels[i]);
	}

	// Allocate buffers
	for (int i=0; i<CS_ADC_NUM_BUFFERS; i++) {
<<<<<<< HEAD
		InterleavedBuffer::getInstance().setBuffer(i, new nrf_saadc_value_t[CS_ADC_BUF_SIZE]);
		_in_progress[i] = false;
=======
		_bufferPointers[i] = new nrf_saadc_value_t[CS_ADC_BUF_SIZE];
		// Start conversion in non-blocking mode. Sampling is not triggered yet.
		addBufferToSampleQueue(_bufferPointers[i]);
>>>>>>> f39d06b4
	}

	// Queue buffers
	initQueue();

	return 0;
}

/*
 * Start conversion in non-blocking mode. Sampling is not triggered yet. This can only be done for max two buffers
 * on the Nordic nRF51/nRF52.
 */
void ADC::initQueue() {
	int max_queue = 2;
	if (CS_ADC_NUM_BUFFERS < max_queue) max_queue = CS_ADC_NUM_BUFFERS;
	for (int i = 0; i < max_queue; i++) {
		addBufferToSampleQueue(i);
//		addBufferToSampleQueue(InterleavedBuffer::getInstance().getBuffer(i));
	}
}

/** Configure an ADC channel.
 *
 *   - set acquire time to 10 micro seconds
 *   - use the internal VGB reference of 0.6V (not the external one, so no need to use its multiplexer either)
 *   - set the prescaler for the input voltage (the input, not the input supply)
 *   - set either differential mode (pin - ref_pin), or single ended mode (pin - 0)
 */
cs_adc_error_t ADC::initChannel(cs_adc_channel_id_t channel, adc_channel_config_t& config) {
	// TODO: No logs, this function can be called from interrupt
	LOGi("init channel %u on ain%u, range=%umV, ref=ain%u", channel, config.pin, config.rangeMilliVolt, config.referencePin);
	assert(config.pin < 8 || config.pin == CS_ADC_PIN_VDD, "Invalid pin");
	assert(config.referencePin < 8 || config.referencePin == CS_ADC_REF_PIN_NOT_AVAILABLE, "Invalid ref pin");
//	assert(config.pin != config.referencePin, "Pin and ref pin should be different");

	nrf_saadc_channel_config_t channelConfig;
	channelConfig.resistor_p = NRF_SAADC_RESISTOR_DISABLED;
//  // Measure ground
//	if (config.referencePin == 7) {
//		channelConfig.resistor_p = NRF_SAADC_RESISTOR_PULLDOWN;
//	}
	channelConfig.resistor_n = NRF_SAADC_RESISTOR_DISABLED;
	if (config.rangeMilliVolt <= 150) {
		LOGd("gain=4 range=150mV");
		channelConfig.gain = NRF_SAADC_GAIN4;
	}
	else if (config.rangeMilliVolt <= 300) {
		LOGd("gain=2 range=300mV");
		channelConfig.gain = NRF_SAADC_GAIN2;
	}
	else if (config.rangeMilliVolt <= 600) {
		LOGd("gain=1 range=600mV");
		channelConfig.gain = NRF_SAADC_GAIN1;
	}
	else if (config.rangeMilliVolt <= 1200) {
		LOGd("gain=1/2 range=1200mV");
		channelConfig.gain = NRF_SAADC_GAIN1_2;
	}
	else if (config.rangeMilliVolt <= 1800) {
		LOGd("gain=1/3 range=1800mV");
		channelConfig.gain = NRF_SAADC_GAIN1_3;
	}
	else if (config.rangeMilliVolt <= 2400) {
		LOGd("gain=1/4 range=2400mV");
		channelConfig.gain = NRF_SAADC_GAIN1_4;
	}
	else if (config.rangeMilliVolt <= 3000) {
		LOGd("gain=1/5 range=3000mV");
		channelConfig.gain = NRF_SAADC_GAIN1_5;
	}
//	else if (config.rangeMilliVolt <= 3600) {
	else {
		LOGd("gain=1/6 range=3600mV");
		channelConfig.gain = NRF_SAADC_GAIN1_6;
	}


	channelConfig.reference = NRF_SAADC_REFERENCE_INTERNAL;
	channelConfig.acq_time = NRF_SAADC_ACQTIME_10US;
	if (config.referencePin == CS_ADC_REF_PIN_NOT_AVAILABLE) {
		LOGd("single ended");
		channelConfig.mode = NRF_SAADC_MODE_SINGLE_ENDED;
		channelConfig.pin_n = NRF_SAADC_INPUT_DISABLED;
	}
	else {
		LOGd("differential");
		channelConfig.mode = NRF_SAADC_MODE_DIFFERENTIAL;
		channelConfig.pin_n = getAdcPin(config.referencePin);
	}
	channelConfig.pin_p = getAdcPin(config.pin);

	ret_code_t err_code = nrf_drv_saadc_channel_init(channel, &channelConfig);
	APP_ERROR_CHECK(err_code);
	return 0;
}

void ADC::setDoneCallback(adc_done_cb_t callback) {
	_doneCallbackData.callback = callback;
}

void ADC::stop() {
	// TODO: don't just
	// Stop or shutdown timer.
//	nrf_timer_task_trigger(CS_ADC_TIMER, NRF_TIMER_TASK_SHUTDOWN);
	nrf_timer_task_trigger(CS_ADC_TIMER, NRF_TIMER_TASK_STOP);
}

void ADC::start() {
	nrf_timer_task_trigger(CS_ADC_TIMER, NRF_TIMER_TASK_START);
}

<<<<<<< HEAD
void ADC::addBufferToSampleQueue(cs_adc_buffer_id_t bufIndex) {
	if (_in_progress[bufIndex]) {
		LOGe("Buffer %i still in progress. Will not queue!", bufIndex);
		return;
	}
=======
void ADC::addBufferToSampleQueue(nrf_saadc_value_t* buf) {
	// No logs, this function can be called from interrupt
#ifdef TEST_PIN2
	nrf_gpio_pin_toggle(TEST_PIN2);
#endif
>>>>>>> f39d06b4
	ret_code_t err_code;
	nrf_saadc_value_t* buf = InterleavedBuffer::getInstance().getBuffer(bufIndex);
	err_code = nrf_drv_saadc_buffer_convert(buf, CS_ADC_BUF_SIZE);
	APP_ERROR_CHECK(err_code); // TODO: got error 17 here (busy).
	_numBuffersQueued++;
}

<<<<<<< HEAD
bool ADC::releaseBuffer(cs_adc_buffer_id_t bufIndex) {
=======
bool ADC::releaseBuffer(nrf_saadc_value_t* buf) {
//	write("r %p\r\n", buf);
	if (_doneCallbackData.buffer != buf) {
		LOGe("buffer mismatch! %i vs %i", _doneCallbackData.buffer, buf);
		return false;
	}
#ifdef TEST_PIN
	nrf_gpio_pin_toggle(TEST_PIN);
#endif

	// Clear the callback data
	_doneCallbackData.buffer = NULL;
	_doneCallbackData.bufSize = 0;
	_doneCallbackData.bufNum = CS_ADC_NUM_BUFFERS;

>>>>>>> f39d06b4
	if (_changeConfig) {
		// Don't queue up the the buffer, we need the adc to be idle.
		if (_numBuffersQueued == 0) {
			applyConfig();
		}
		return true;
	}
	_in_progress[bufIndex] = false;

	cs_adc_buffer_id_t nextIndex = (bufIndex + 2) % CS_ADC_NUM_BUFFERS;
	addBufferToSampleQueue(nextIndex);
	return true;
}

void ADC::setZeroCrossingCallback(adc_zero_crossing_cb_t callback) {
	_zeroCrossingCallback = callback;
}

void ADC::enableZeroCrossingInterrupt(cs_adc_channel_id_t channel, int32_t zeroVal) {
	LOGd("enable zero chan=%u zero=%i", channel, zeroVal);
	_zeroValue = zeroVal;
	_zeroCrossingChannel = channel;
	setLimitUp();
}

cs_adc_error_t ADC::changeChannel(cs_adc_channel_id_t channel, adc_channel_config_t& config) {
	if (channel >= _config.channelCount) {
		return ERR_INVALID_CHANNEL;
	}
	// Copy the channel config
	_config.channels[channel].pin = config.pin;
	_config.channels[channel].rangeMilliVolt = config.rangeMilliVolt;
	_config.channels[channel].referencePin = config.referencePin;
	_changeConfig = true;

//	cs_adc_error_t err = initChannel(channel, config);
//	start();
	return ERR_SUCCESS;
}

void ADC::applyConfig() {
	// Apply channel configs
	// TODO: No logs, this function can be called from interrupt
	LOGd("apply config");
	for (int i=0; i<_config.channelCount; ++i) {
		initChannel(i, _config.channels[i]);
	}

	UartProtocol::getInstance().writeMsg(UART_OPCODE_TX_ADC_CONFIG, (uint8_t*)(&_config), sizeof(_config));

	// Add all buffers again
<<<<<<< HEAD
	initQueue();
=======
	for (int i=0; i<CS_ADC_NUM_BUFFERS; i++) {
		addBufferToSampleQueue(_bufferPointers[i]);
	}

	// Mark as done
	_changeConfig = false;
>>>>>>> f39d06b4
}

void ADC::setLimitUp() {
	// No logs, this function can be called from interrupt
	nrf_drv_saadc_limits_set(_zeroCrossingChannel, NRF_DRV_SAADC_LIMITL_DISABLED, _zeroValue);
}

void ADC::setLimitDown() {
	// No logs, this function can be called from interrupt
	nrf_drv_saadc_limits_set(_zeroCrossingChannel, _zeroValue, NRF_DRV_SAADC_LIMITH_DISABLED);
}

<<<<<<< HEAD
/**
 * The ADC is done with the interrupt. Now, depending on the fact if there is a callback registered, a callback struct
 * is populated and put on the app scheduler. If there is no callback registered or there is a callback "in progress",
 * immediately the next buffer needs to be queued.
 */
void ADC::_handleAdcDoneInterrupt(cs_adc_buffer_id_t bufIndex) {
	_numBuffersQueued--;
	
	if (dataCallbackRegistered() && !dataCallbackInProgress()) {
		_doneCallbackData.bufIndex = bufIndex;
		_in_progress[bufIndex] = true;
=======
void adc_done(void * p_event_data, uint16_t event_size) {
	adc_done_cb_data_t* cbData = (adc_done_cb_data_t*)p_event_data;
//	write("d %p\r\n", cbData->buffer);
	cbData->callback(cbData->buffer, cbData->bufSize, cbData->bufNum);
}

void ADC::_handleAdcDoneInterrupt(nrf_saadc_value_t* buf) {
	// No logs, this function is called from interrupt
#ifdef TEST_PIN
	nrf_gpio_pin_toggle(TEST_PIN);
#endif
	_numBuffersQueued--;

	// If done callback is set and not currently busy, then call the callback.
	if (_doneCallbackData.callback != NULL && _doneCallbackData.buffer == NULL) {
		//! Fill callback data object, should become available again in releaseBuffer()
		_doneCallbackData.buffer = buf;
		_doneCallbackData.bufSize = CS_ADC_BUF_SIZE;
		_doneCallbackData.bufNum = CS_ADC_NUM_BUFFERS;
>>>>>>> f39d06b4

		// Decouple done callback from adc interrupt handler, and put it on app scheduler instead
		uint32_t errorCode = app_sched_event_put(&_doneCallbackData, sizeof(_doneCallbackData), adc_done);
		APP_ERROR_CHECK(errorCode);
	}
	else {
		// Don't queue up the the buffer, we need the adc to be idle.
		if (_changeConfig) {
			// Don't apply config, as the callback will try to release and add its buffer when done.
			// So wait for the callback to be done, then apply the config.
//			if (_numBuffersQueued == 0) {
//				applyConfig();
//			}
			return;
		}
<<<<<<< HEAD
		// Skip the callback, just put next buffer up. 
		// If there are 2 buffers, this is the same buffer: (1 + 2) % 2 = 1, transitions: 0 -> 0, 1 -> 1
		// If there are 3 buffers, this is: 0 -> 2, 1 -> 0, 2 -> 1.
		cs_adc_buffer_id_t nextIndex = (bufIndex + 2) % CS_ADC_NUM_BUFFERS;
		addBufferToSampleQueue(nextIndex);
=======
		// Skip the callback, just put buffer in queue again.
		addBufferToSampleQueue(buf);
>>>>>>> f39d06b4
	}
}

void ADC::_handleAdcLimitInterrupt(nrf_saadc_limit_t type) {
	// No logs, this function is called from interrupt
	if (type == NRF_SAADC_LIMIT_LOW) {
		// NRF_SAADC_LIMIT_LOW  triggers when adc value is below lower limit
		setLimitUp();
	}
	else {
		// NRF_SAADC_LIMIT_HIGH triggers when adc value is above upper limit
		setLimitDown();

//#ifdef TEST_PIN
//		nrf_gpio_pin_toggle(TEST_PIN);
//#endif

		// Only call zero crossing callback when there was about 20ms between the two events.
		// This makes it more likely that this was an actual zero crossing.
		uint32_t curTime = RTC::getCount();
		uint32_t diffTicks = RTC::difference(curTime, _lastZeroCrossUpTime);
		if ((_zeroCrossingCallback != NULL) && (diffTicks > RTC::msToTicks(19)) && (diffTicks < RTC::msToTicks(21))) {
			_zeroCrossingCallback();
		}
		_lastZeroCrossUpTime = curTime;
	}
}

extern "C" void saadc_callback(nrf_drv_saadc_evt_t const * p_event) {
	switch(p_event->type) {
	case NRF_DRV_SAADC_EVT_DONE: {
		nrf_saadc_value_t *buf = p_event->data.done.p_buffer;
		cs_adc_buffer_id_t bufIndex = InterleavedBuffer::getInstance().getIndex(buf);
		ADC::getInstance()._handleAdcDoneInterrupt(bufIndex);
		break;
	}
	case NRF_DRV_SAADC_EVT_LIMIT: {
		ADC::getInstance()._handleAdcLimitInterrupt(p_event->data.limit.limit_type);
		break;
	}
	}
}

// Timer interrupt handler
extern "C" void CS_ADC_TIMER_IRQ(void) {
}

nrf_ppi_channel_t ADC::getPpiChannel(uint8_t index) {
	assert(index < 16, "invalid ppi channel index");
	switch(index) {
	case 0:
		return NRF_PPI_CHANNEL0;
	case 1:
		return NRF_PPI_CHANNEL1;
	case 2:
		return NRF_PPI_CHANNEL2;
	case 3:
		return NRF_PPI_CHANNEL3;
	case 4:
		return NRF_PPI_CHANNEL4;
	case 5:
		return NRF_PPI_CHANNEL5;
	case 6:
		return NRF_PPI_CHANNEL6;
	case 7:
		return NRF_PPI_CHANNEL7;
	case 8:
		return NRF_PPI_CHANNEL8;
	case 9:
		return NRF_PPI_CHANNEL9;
	case 10:
		return NRF_PPI_CHANNEL10;
	case 11:
		return NRF_PPI_CHANNEL11;
	case 12:
		return NRF_PPI_CHANNEL12;
	case 13:
		return NRF_PPI_CHANNEL13;
	case 14:
		return NRF_PPI_CHANNEL14;
	case 15:
		return NRF_PPI_CHANNEL15;
	}
	return NRF_PPI_CHANNEL0;
}

/**
 * The NC field disables the ADC and is actually set to value 0.
 * SAADC_CH_PSELP_PSELP_AnalogInput0 has value 1.
 */
nrf_saadc_input_t ADC::getAdcPin(const cs_adc_pin_id_t pinNum) {
	switch (pinNum) {
	case 0:
		return NRF_SAADC_INPUT_AIN0;
	case 1:
		return NRF_SAADC_INPUT_AIN1;
	case 2:
		return NRF_SAADC_INPUT_AIN2;
	case 3:
		return NRF_SAADC_INPUT_AIN3;
	case 4:
		return NRF_SAADC_INPUT_AIN4;
	case 5:
		return NRF_SAADC_INPUT_AIN5;
	case 6:
		return NRF_SAADC_INPUT_AIN6;
	case 7:
		return NRF_SAADC_INPUT_AIN7;
	case CS_ADC_PIN_VDD:
		return NRF_SAADC_INPUT_VDD;
	default:
		return NRF_SAADC_INPUT_DISABLED;
	}
}<|MERGE_RESOLUTION|>--- conflicted
+++ resolved
@@ -18,7 +18,6 @@
 #include "cfg/cs_Config.h"
 #include "protocol/cs_ErrorCodes.h"
 #include "protocol/cs_UartProtocol.h"
-
 #include "structs/buffer/cs_InterleavedBuffer.h"
 
 //#define PRINT_ADC_VERBOSE
@@ -124,14 +123,8 @@
 
 	// Allocate buffers
 	for (int i=0; i<CS_ADC_NUM_BUFFERS; i++) {
-<<<<<<< HEAD
 		InterleavedBuffer::getInstance().setBuffer(i, new nrf_saadc_value_t[CS_ADC_BUF_SIZE]);
 		_in_progress[i] = false;
-=======
-		_bufferPointers[i] = new nrf_saadc_value_t[CS_ADC_BUF_SIZE];
-		// Start conversion in non-blocking mode. Sampling is not triggered yet.
-		addBufferToSampleQueue(_bufferPointers[i]);
->>>>>>> f39d06b4
 	}
 
 	// Queue buffers
@@ -243,45 +236,19 @@
 	nrf_timer_task_trigger(CS_ADC_TIMER, NRF_TIMER_TASK_START);
 }
 
-<<<<<<< HEAD
 void ADC::addBufferToSampleQueue(cs_adc_buffer_id_t bufIndex) {
 	if (_in_progress[bufIndex]) {
 		LOGe("Buffer %i still in progress. Will not queue!", bufIndex);
 		return;
 	}
-=======
-void ADC::addBufferToSampleQueue(nrf_saadc_value_t* buf) {
-	// No logs, this function can be called from interrupt
-#ifdef TEST_PIN2
-	nrf_gpio_pin_toggle(TEST_PIN2);
-#endif
->>>>>>> f39d06b4
 	ret_code_t err_code;
 	nrf_saadc_value_t* buf = InterleavedBuffer::getInstance().getBuffer(bufIndex);
 	err_code = nrf_drv_saadc_buffer_convert(buf, CS_ADC_BUF_SIZE);
-	APP_ERROR_CHECK(err_code); // TODO: got error 17 here (busy).
+	APP_ERROR_CHECK(err_code);
 	_numBuffersQueued++;
 }
 
-<<<<<<< HEAD
 bool ADC::releaseBuffer(cs_adc_buffer_id_t bufIndex) {
-=======
-bool ADC::releaseBuffer(nrf_saadc_value_t* buf) {
-//	write("r %p\r\n", buf);
-	if (_doneCallbackData.buffer != buf) {
-		LOGe("buffer mismatch! %i vs %i", _doneCallbackData.buffer, buf);
-		return false;
-	}
-#ifdef TEST_PIN
-	nrf_gpio_pin_toggle(TEST_PIN);
-#endif
-
-	// Clear the callback data
-	_doneCallbackData.buffer = NULL;
-	_doneCallbackData.bufSize = 0;
-	_doneCallbackData.bufNum = CS_ADC_NUM_BUFFERS;
-
->>>>>>> f39d06b4
 	if (_changeConfig) {
 		// Don't queue up the the buffer, we need the adc to be idle.
 		if (_numBuffersQueued == 0) {
@@ -324,38 +291,30 @@
 
 void ADC::applyConfig() {
 	// Apply channel configs
-	// TODO: No logs, this function can be called from interrupt
-	LOGd("apply config");
 	for (int i=0; i<_config.channelCount; ++i) {
 		initChannel(i, _config.channels[i]);
 	}
 
 	UartProtocol::getInstance().writeMsg(UART_OPCODE_TX_ADC_CONFIG, (uint8_t*)(&_config), sizeof(_config));
 
+
 	// Add all buffers again
-<<<<<<< HEAD
 	initQueue();
-=======
-	for (int i=0; i<CS_ADC_NUM_BUFFERS; i++) {
-		addBufferToSampleQueue(_bufferPointers[i]);
-	}
 
 	// Mark as done
 	_changeConfig = false;
->>>>>>> f39d06b4
-}
-
+}
+
+// No logs, this function can be called from interrupt
 void ADC::setLimitUp() {
-	// No logs, this function can be called from interrupt
 	nrf_drv_saadc_limits_set(_zeroCrossingChannel, NRF_DRV_SAADC_LIMITL_DISABLED, _zeroValue);
 }
 
+// No logs, this function can be called from interrupt
 void ADC::setLimitDown() {
-	// No logs, this function can be called from interrupt
 	nrf_drv_saadc_limits_set(_zeroCrossingChannel, _zeroValue, NRF_DRV_SAADC_LIMITH_DISABLED);
 }
 
-<<<<<<< HEAD
 /**
  * The ADC is done with the interrupt. Now, depending on the fact if there is a callback registered, a callback struct
  * is populated and put on the app scheduler. If there is no callback registered or there is a callback "in progress",
@@ -367,27 +326,6 @@
 	if (dataCallbackRegistered() && !dataCallbackInProgress()) {
 		_doneCallbackData.bufIndex = bufIndex;
 		_in_progress[bufIndex] = true;
-=======
-void adc_done(void * p_event_data, uint16_t event_size) {
-	adc_done_cb_data_t* cbData = (adc_done_cb_data_t*)p_event_data;
-//	write("d %p\r\n", cbData->buffer);
-	cbData->callback(cbData->buffer, cbData->bufSize, cbData->bufNum);
-}
-
-void ADC::_handleAdcDoneInterrupt(nrf_saadc_value_t* buf) {
-	// No logs, this function is called from interrupt
-#ifdef TEST_PIN
-	nrf_gpio_pin_toggle(TEST_PIN);
-#endif
-	_numBuffersQueued--;
-
-	// If done callback is set and not currently busy, then call the callback.
-	if (_doneCallbackData.callback != NULL && _doneCallbackData.buffer == NULL) {
-		//! Fill callback data object, should become available again in releaseBuffer()
-		_doneCallbackData.buffer = buf;
-		_doneCallbackData.bufSize = CS_ADC_BUF_SIZE;
-		_doneCallbackData.bufNum = CS_ADC_NUM_BUFFERS;
->>>>>>> f39d06b4
 
 		// Decouple done callback from adc interrupt handler, and put it on app scheduler instead
 		uint32_t errorCode = app_sched_event_put(&_doneCallbackData, sizeof(_doneCallbackData), adc_done);
@@ -403,21 +341,16 @@
 //			}
 			return;
 		}
-<<<<<<< HEAD
 		// Skip the callback, just put next buffer up. 
 		// If there are 2 buffers, this is the same buffer: (1 + 2) % 2 = 1, transitions: 0 -> 0, 1 -> 1
 		// If there are 3 buffers, this is: 0 -> 2, 1 -> 0, 2 -> 1.
 		cs_adc_buffer_id_t nextIndex = (bufIndex + 2) % CS_ADC_NUM_BUFFERS;
 		addBufferToSampleQueue(nextIndex);
-=======
-		// Skip the callback, just put buffer in queue again.
-		addBufferToSampleQueue(buf);
->>>>>>> f39d06b4
-	}
-}
-
+	}
+}
+
+// No logs, this function is called from interrupt
 void ADC::_handleAdcLimitInterrupt(nrf_saadc_limit_t type) {
-	// No logs, this function is called from interrupt
 	if (type == NRF_SAADC_LIMIT_LOW) {
 		// NRF_SAADC_LIMIT_LOW  triggers when adc value is below lower limit
 		setLimitUp();
