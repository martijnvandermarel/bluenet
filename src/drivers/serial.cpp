/**
 * Author: Anne van Rossum
 * Copyright: Distributed Organisms B.V. (DoBots)
 * Date: 10 Oct., 2014
 * License: LGPLv3+
 */

#include <drivers/serial.h>
#include <drivers/gpio_api.h>
#include <cstring>
#include <cstdarg>
#include <cstdio>
#include <cstdlib>

#include "nRF51822.h"
#include "common/boards.h"

#define NRF51_UART_9600_BAUD  0x00275000UL
#define NRF51_UART_38400_BAUD 0x009D5000UL

void config_uart() {
<<<<<<< HEAD
	NRF51_GPIO_DIR_OUTPUT(PIN_TX); // set pins to output
	NRF51_GPIO_PIN_CNF(PIN_RX) = NRF51_GPIO_PIN_CNF_PULL_DISABLED;
	NRF51_GPIO_DIR_INPUT(PIN_RX);
=======
	gpio_t uart_out;
	gpio_t uart_in;

	gpio_init_in(&uart_in, RX_PIN_NUMBER);
	gpio_init_out(&uart_out, TX_PIN_NUMBER);

	//NRF51_GPIO_DIR_OUTPUT(17); // set pins to output
	NRF51_GPIO_PIN_CNF(16) = NRF51_GPIO_PIN_CNF_PULL_DISABLED;
	//NRF51_GPIO_DIR_INPUT(16);
>>>>>>> b920c986
	//NRF51_GPIO_DIRSET = 3<<8;
	NRF51_UART_ENABLE = 0x04; // 0b00000100

	// Configure UART pins:    GPIO   UART
	NRF51_UART_PSELRXD = PIN_RX;  	// P0.11  RXD //16
	NRF51_UART_PSELTXD = PIN_TX;   	// P0.09  TXD //17
	//NRF51_UART_PSELRTS = 18;   	// P0.08  RTS //18
	//NRF51_UART_PSELCTS = 19;  	// P0.10  CTS //19

	//NRF51_UART_CONFIG = NRF51_UART_CONFIG_HWFC_ENABLED; // enable hardware flow control.
	NRF51_UART_BAUDRATE = NRF51_UART_38400_BAUD;
	NRF51_UART_STARTTX = 1;
	NRF51_UART_STARTRX = 1;
	NRF51_UART_RXDRDY = 0;
	NRF51_UART_TXDRDY = 0;
}

/*
void write(const char *str) {
	uint8_t len = strlen(str);
	for(int i = 0; i < len; ++i) {
		NRF51_UART_TXD = (uint8_t)str[i];
		while(NRF51_UART_TXDRDY != 1) 
		NRF51_UART_TXDRDY = 0;
	}
}*/

/**
 * A write function with a format specifier.
 */
int write(const char *str, ...) {
	char buffer[128];
	va_list ap;
	va_start(ap, str);
	uint8_t len = vsprintf(NULL, str, ap);
	va_end(ap);

	if (len < 0) return len;

	// check if allocated buffer is big enough, if not allocate bigger buffer
	if (sizeof buffer >= len + 1UL) {
		va_start(ap, str);
		len = vsprintf(buffer, str, ap);
		for(int i = 0; i < len; ++i) {
			NRF51_UART_TXD = (uint8_t)buffer[i];
			while(NRF51_UART_TXDRDY != 1) /* wait */;
			NRF51_UART_TXDRDY = 0;
		}
	} else {
		char *p_buf = (char*)malloc(len + 1);
		if (!p_buf) return -1;
		va_start(ap, str);
		len = vsprintf(p_buf, str, ap);
		va_end(ap);
		for(int i = 0; i < len; ++i) {
			NRF51_UART_TXD = (uint8_t)str[i];
			while(NRF51_UART_TXDRDY != 1) /* wait */;
			NRF51_UART_TXDRDY = 0;
		}
		free(p_buf);
	}
	return len;
}
<|MERGE_RESOLUTION|>--- conflicted
+++ resolved
@@ -19,11 +19,6 @@
 #define NRF51_UART_38400_BAUD 0x009D5000UL
 
 void config_uart() {
-<<<<<<< HEAD
-	NRF51_GPIO_DIR_OUTPUT(PIN_TX); // set pins to output
-	NRF51_GPIO_PIN_CNF(PIN_RX) = NRF51_GPIO_PIN_CNF_PULL_DISABLED;
-	NRF51_GPIO_DIR_INPUT(PIN_RX);
-=======
 	gpio_t uart_out;
 	gpio_t uart_in;
 
@@ -33,7 +28,6 @@
 	//NRF51_GPIO_DIR_OUTPUT(17); // set pins to output
 	NRF51_GPIO_PIN_CNF(16) = NRF51_GPIO_PIN_CNF_PULL_DISABLED;
 	//NRF51_GPIO_DIR_INPUT(16);
->>>>>>> b920c986
 	//NRF51_GPIO_DIRSET = 3<<8;
 	NRF51_UART_ENABLE = 0x04; // 0b00000100
 
