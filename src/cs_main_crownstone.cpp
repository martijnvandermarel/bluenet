/**
 * Author: Anne van Rossum
 * Copyright: Distributed Organisms B.V. (DoBots)
 * Date: 14 Aug., 2014
 * License: LGPLv3+, Apache, or MIT, your choice
 */

/**********************************************************************************************************************
 * The Crownstone is a high-voltage (domestic) switch. It can be used to combine:
 *   - indoor localization
 *   - building automation
 * It is therefore one of the first real internet-of-things devices entering the market.
 * Read more on: https://dobots.nl/products/crownstone/
 *
 * A large part of the software is open-source. You can find it at: https://github.com/dobots/bluenet. The README
 * file at that repository will get you started.
 *
 * Almost all configuration options should be set in CMakeBuild.config.
 *********************************************************************************************************************/

// temporary defines
#define MESHING_PARALLEL 1

//#define MICRO_VIEW 1

#if __clang__
#define STRINGIFY(str) #str
#else
#define STRINGIFY(str) str
#endif

/**********************************************************************************************************************
 * General includes
 *********************************************************************************************************************/

#include <cs_Crownstone.h>

#include "cfg/cs_Boards.h"
#include "drivers/cs_RTC.h"
#include "drivers/cs_PWM.h"
#include "util/cs_Utils.h"
#include "drivers/cs_Timer.h"
#include "structs/buffer/cs_MasterBuffer.h"

#if CHAR_MESHING==1
#include <protocol/cs_Mesh.h>
#include <drivers/cs_RNG.h>
#include <third/protocol/led_config.h>
#endif

/**********************************************************************************************************************
 * Custom includes
 *********************************************************************************************************************/

#include <cfg/cs_Settings.h>

#include <events/cs_EventDispatcher.h>
#include <events/cs_EventTypes.h>

/**********************************************************************************************************************
 * Main functionality
 *********************************************************************************************************************/

using namespace BLEpp;


#if CHAR_MESHING==1

/**********************************************************************************************************************
 * Interlude for meshing. Will need to be integrated with the code!
 *********************************************************************************************************************/

extern "C" {

#if HARDWARE_BOARD==PCA10001
/* configure button interrupt for evkits */
static void gpiote_init(void)
{
  NRF_GPIO->PIN_CNF[BUTTON_0] = (GPIO_PIN_CNF_SENSE_Low << GPIO_PIN_CNF_SENSE_Pos)
                | (GPIO_PIN_CNF_DRIVE_S0S1 << GPIO_PIN_CNF_DRIVE_Pos)
        //         | (BUTTON_PULL << GPIO_PIN_CNF_PULL_Pos)
                | (GPIO_PIN_CNF_INPUT_Connect << GPIO_PIN_CNF_INPUT_Pos)
                | (GPIO_PIN_CNF_DIR_Input << GPIO_PIN_CNF_DIR_Pos);

  NRF_GPIO->PIN_CNF[BUTTON_1] = (GPIO_PIN_CNF_SENSE_Low << GPIO_PIN_CNF_SENSE_Pos)
                | (GPIO_PIN_CNF_DRIVE_S0S1 << GPIO_PIN_CNF_DRIVE_Pos)
         //        | (BUTTON_PULL << GPIO_PIN_CNF_PULL_Pos)
                | (GPIO_PIN_CNF_INPUT_Connect << GPIO_PIN_CNF_INPUT_Pos)
                | (GPIO_PIN_CNF_DIR_Input << GPIO_PIN_CNF_DIR_Pos);


  /* GPIOTE interrupt handler normally runs in STACK_LOW priority, need to put it
  in APP_LOW in order to use the mesh API */
  NVIC_SetPriority(GPIOTE_IRQn, 3);

  NVIC_EnableIRQ(GPIOTE_IRQn);
  NRF_GPIOTE->INTENSET = GPIOTE_INTENSET_PORT_Msk;
}

RNG rng;

void GPIOTE_IRQHandler(void)
{
#ifdef STOP_ADV
	Nrf51822BluetoothStack &stack = Nrf51822BluetoothStack::getInstance();

	if (stack.isAdvertising()) {
		LOGi("Stop advertising");
		stack.stopAdvertising();
	}
#endif
 	CMesh & mesh = CMesh::getInstance();
	NRF_GPIOTE->EVENTS_PORT = 0;
	for (uint8_t i = 0; i < 2; ++i)
	{
		if (NRF_GPIO->IN & (1 << (BUTTON_0 + i)))
		{
			LOGi("Button %i pressed", i);
			uint32_t value = mesh.receive(i+1);
//			value = 1 - value;
			value = rng.getRandom8();
//			led_config(i + 1, value);
			LOGi("1");
//			mesh.send(i + 1, value);
		}
	}
}

#endif

} // extern "C"

#endif // CHAR_MESHING == 1


/**
 * If UART is enabled this will be the message printed out over a serial connection. Connectors are expensive, so UART
 * is not available in the final product.
 */
void Crownstone::welcome() {
	nrf_gpio_cfg_output(PIN_GPIO_LED0);
	nrf_gpio_pin_set(PIN_GPIO_LED0);
	config_uart();
	_log(INFO, "\r\n");
	BLEutil::print_heap("Heap init");
	BLEutil::print_stack("Stack init");
	LOGd("Bootloader starts at 0x00034000.");
        // To have DFU, keep application limited to (BOOTLOADER_START - APPLICATION_START_CODE) / 2
	// For (0x35000 - 0x16000)/2 this is 0xF800, so from 0x16000 to 0x25800
	// Very probably FLASH (32MB) is not a problem though, but RAM will be (16kB)!
	LOGi("Welcome at the nRF51822 code for meshing.");
	LOGi("Compilation date: %s", STRINGIFY(COMPILATION_TIME));
	LOGi("Compilation time: %s", __TIME__);
}

/**
 * The default name. This can later be altered by the user if the corresponding service and characteristic is enabled.
 */
void Crownstone::setName() {
	// assemble default name from BLUETOOTH_NAME and COMPILATION_TIME
	char devicename[32];
	sprintf(devicename, "%s_%s", STRINGIFY(BLUETOOTH_NAME), STRINGIFY(COMPILATION_TIME));
	// check config (storage) if another name was stored
	std::string device_name;
	// use default name in case no stored name is found
	Storage::getString(Settings::getInstance().getConfig().device_name, device_name, std::string(devicename));
	// assign name
	LOGi("Set name to %s", device_name.c_str());
	_stack->updateDeviceName(device_name); // max len = ble_gap_devname_max_len (31)
	_stack->updateAppearance(BLE_APPEARANCE_GENERIC_TAG);
}

/* Sets default parameters of the Bluetooth connection.
 *
 * Data is transmitted with TX_POWER dBm.
 *
 * On transmission of data within a connection
 *   - minimum connection interval (in steps of 1.25 ms, 16*1.25 = 20 ms)
 *   - maximum connection interval (in steps of 1.25 ms, 32*1.25 = 40 ms)
 * The supervision timeout multiplier is 400
 * The slave latency is 10
 * On advertising:
 *   - advertising interval (in steps of 0.625 ms, 1600*0.625 = 1 sec) (can be between 0x0020 and 0x4000)
 *   - advertising timeout (disabled, can be between 0x0001 and 0x3FFF, and is in steps of seconds)
 *
 * There is no whitelist defined, nor peer addresses.
 */
void Crownstone::configStack() {
	_stack->setTxPowerLevel(TX_POWER);
	_stack->setMinConnectionInterval(16);
	_stack->setMaxConnectionInterval(32);
	_stack->setConnectionSupervisionTimeout(400);
	_stack->setSlaveLatency(10);
	_stack->setAdvertisingInterval(ADVERTISEMENT_INTERVAL);
	_stack->setAdvertisingTimeoutSeconds(0);
}

/**
 * This must be called after the SoftDevice has started.
 */
void Crownstone::configDrivers() {
	pwm_config_t pwm_config;
	pwm_config.num_channels = 1;
	pwm_config.gpio_pin[0] = PIN_GPIO_SWITCH;
	pwm_config.mode = PWM_MODE_976;

	PWM::getInstance().init(&pwm_config);

#if HARDWARE_BOARD==PCA10001
	nrf_gpio_cfg_output(PIN_GPIO_LED_CON);
#endif
#if HARDWARE_BOARD==PCA10000
	nrf_gpio_cfg_output(PIN_GPIO_LED_CON);
	nrf_gpio_pin_set(PIN_GPIO_LED_CON);
#endif
}

void Crownstone::createServices() {
	LOGi("Create all services");

#if GENERAL_SERVICE==1
	// general services, such as internal temperature, setting names, etc.
	_generalService = new GeneralService;
	_stack->addService(_generalService);
#endif

#if INDOOR_SERVICE==1
	// now, build up the services and characteristics.
	_localizationService = new IndoorLocalizationService;
	_stack->addService(_localizationService);
#endif

#if POWER_SERVICE==1
	_powerService = new PowerService;
	_stack->addService(_powerService);
#endif

}

void Crownstone::setup() {
	welcome();

	MasterBuffer::getInstance().alloc(MASTER_BUFFER_SIZE);

	EventDispatcher::getInstance().addListener(this);

	LOGi("Create Timer");
	Timer::getInstance();

	// set up the bluetooth stack that controls the hardware.
	_stack = &Nrf51822BluetoothStack::getInstance();

	// configure parameters for the Bluetooth stack
	configStack();

	// start up the softdevice early because we need it's functions to configure devices it ultimately controls.
	// in particular we need it to set interrupt priorities.
	_stack->init();

	ps_configuration_t cfg = Settings::getInstance().getConfig();

#if IBEACON==1
	// if enabled, create the iBeacon parameter object which will be used
	// to start advertisement as an iBeacon

	// get values from config
	uint16_t major, minor;
	uint8_t rssi;
	ble_uuid128_t uuid;

	Storage::getUint16(cfg.beacon.major, major, BEACON_MAJOR);
	Storage::getUint16(cfg.beacon.minor, minor, BEACON_MINOR);
	Storage::getArray(cfg.beacon.uuid.uuid128, uuid.uuid128, ((ble_uuid128_t)UUID(BEACON_UUID)).uuid128, 16);
	Storage::getUint8(cfg.beacon.rssi, rssi, BEACON_RSSI);

	// create ibeacon object
	_beacon = new IBeacon(uuid, major, minor, rssi);
#endif

	// set advertising parameters such as the device name and appearance.
	// Note: has to be called after _stack->init or Storage is initialized too early and won't work correctly
	setName();

	// Set the stored tx power
	int8_t txPower;
	Storage::getInt8(cfg.txPower, txPower, TX_POWER);
	_stack->setTxPowerLevel(txPower);

	// Set the stored advertisement interval
	uint16_t advInterval;
	Storage::getUint16(cfg.advInterval, advInterval, ADVERTISEMENT_INTERVAL);
	_stack->setAdvertisingInterval(advInterval);

	_stack->onConnect([&](uint16_t conn_handle) {
		LOGi("onConnect...");
		// todo this signature needs to change
		//NRF51_GPIO_OUTSET = 1 << PIN_LED;
		// first stop, see https://devzone.nordicsemi.com/index.php/about-rssi-of-ble
		// be neater about it... we do not need to stop, only after a disconnect we do...
#if RSSI_ENABLE==1
		sd_ble_gap_rssi_stop(conn_handle);
		sd_ble_gap_rssi_start(conn_handle);
#endif

#if HARDWARE_BOARD==PCA10001
		nrf_gpio_pin_set(PIN_GPIO_LED_CON);
#endif
//#if HARDWARE_BOARD==PCA10000
//		nrf_gpio_pin_clear(PIN_GPIO_LED_CON);
//#endif
	});
	_stack->onDisconnect([&](uint16_t conn_handle) {
		LOGi("onDisconnect...");
		//NRF51_GPIO_OUTCLR = 1 << PIN_LED;

		// of course this is not nice, but dirty! we immediately start advertising automatically after being
		// disconnected. but for now this will be the default behaviour.

#if HARDWARE_BOARD==PCA10001
		nrf_gpio_pin_clear(PIN_GPIO_LED_CON);
#endif
//#if HARDWARE_BOARD==PCA10000
//		nrf_gpio_pin_set(PIN_GPIO_LED_CON);
//#endif

		bool wasScanning = _stack->isScanning();
		_stack->stopScanning();

#if IBEACON==1
		_stack->startIBeacon(_beacon);
#else
		_stack->startAdvertising();
#endif

		if (wasScanning)
			_stack->startScanning();

	});

	createServices();

<<<<<<< HEAD
	Settings::getInstance();
//	_stack->device_manager_init();

#if BOARD==CROWNSTONE_SENSOR
=======
#if HARDWARE_BOARD==CROWNSTONE_SENSOR
>>>>>>> 28be116c
	_sensors = new Sensors;
#endif

	// configure drivers
	configDrivers();
	BLEutil::print_heap("Heap drivers: ");
	BLEutil::print_stack("Stack drivers: ");

	// begin sending advertising packets over the air.
#if IBEACON==1
	_stack->startIBeacon(_beacon);
#else
	_stack->startAdvertising();
#endif
	BLEutil::print_heap("Heap adv: ");
	BLEutil::print_stack("Stack adv: ");

#if CHAR_MESHING==1
	#if HARDWARE_BOARD==PCA10001
        gpiote_init();
    #endif

    #if HARDWARE_BOARD == VIRTUALMEMO
        nrf_gpio_range_cfg_output(7,14);
    #endif
#endif

#if CHAR_MESHING==1
 	CMesh & mesh = CMesh::getInstance();
	mesh.init();
#endif

#if (POWER_SERVICE==1) and (DEFAULT_ON==1)
	LOGi("Set power ON by default");
	nrf_delay_ms(1000);
	_powerService->turnOn();
#else
	LOGi("Set power OFF by default");
#endif

}

void Crownstone::run() {

	_stack->startTicking();

#if (HARDWARE_BOARD==CROWNSTONE_SENSOR)
		_sensors->startTicking();
#endif

	while(1) {

		app_sched_execute();

#if(NORDIC_SDK_VERSION > 5)
	BLE_CALL(sd_app_evt_wait, ());
#else
	BLE_CALL(sd_app_event_wait, () );
#endif

	}
}

void Crownstone::handleEvent(uint16_t evt, void* p_data, uint16_t length) {

//	LOGi("handleEvent: %d", evt);

	bool restartAdvertising = false;
	switch(evt) {

#if IBEACON==1
	case CONFIG_IBEACON_MAJOR: {
		_beacon->setMajor(*(uint32_t*)p_data);
		restartAdvertising = true;
		break;
	}
	case CONFIG_IBEACON_MINOR: {
		_beacon->setMinor(*(uint32_t*)p_data);
		restartAdvertising = true;
		break;
	}
	case CONFIG_IBEACON_UUID: {
		_beacon->setUUID(*(ble_uuid128_t*)p_data);
		restartAdvertising = true;
		break;
	}
	case CONFIG_IBEACON_RSSI: {
		_beacon->setRSSI(*(int8_t*)p_data);
		restartAdvertising = true;
		break;
	}
#endif

	case CONFIG_TX_POWER: {
//		LOGd("setTxPowerLevel %d", *(int8_t*)p_data);
		_stack->setTxPowerLevel(*(int8_t*)p_data);
//			restartAdvertising = true;
		break;
	}
	case CONFIG_ADV_INTERVAL: {
		_stack->setAdvertisingInterval(*(uint32_t*)p_data);
		restartAdvertising = true;
		break;
	}


	}

	if (restartAdvertising && _stack->isAdvertising()) {
		_stack->stopAdvertising();
#if IBEACON==1
		_stack->startIBeacon(_beacon);
#else
		_stack->startAdvertising();
#endif
	}
}

void on_exit(void) {
	LOGf("PROGRAM TERMINATED");
}

/**********************************************************************************************************************
 * The main function. Note that this is not the first function called! For starters, if there is a bootloader present,
 * the code within the bootloader has been processed before. But also after the bootloader, the code in
 * cs_sysNrf51.c will set event handlers and other stuff (such as coping with product anomalies, PAN), before calling
 * main. If you enable a new peripheral device, make sure you enable the corresponding event handler there as well.
 *********************************************************************************************************************/

int main() {
	atexit(on_exit);

	Crownstone crownstone;

	// setup crownstone ...
	crownstone.setup();

	// run forever ...
	crownstone.run();

}<|MERGE_RESOLUTION|>--- conflicted
+++ resolved
@@ -339,14 +339,7 @@
 
 	createServices();
 
-<<<<<<< HEAD
-	Settings::getInstance();
-//	_stack->device_manager_init();
-
-#if BOARD==CROWNSTONE_SENSOR
-=======
 #if HARDWARE_BOARD==CROWNSTONE_SENSOR
->>>>>>> 28be116c
 	_sensors = new Sensors;
 #endif
 
