--- conflicted
+++ resolved
@@ -27,11 +27,11 @@
 
 	_scanResult = new ScanResult();
 
-	// [29.01.16] the scan result needs it's own buffer, not the master buffer,
-	// since it is now decoupled from writing to a characteristic.
-	// if we used the master buffer we would overwrite the scan results
-	// if we write / read from a characteristic that uses the master buffer
-	// during a scan!
+	//! [29.01.16] the scan result needs it's own buffer, not the master buffer,
+	//! since it is now decoupled from writing to a characteristic.
+	//! if we used the master buffer we would overwrite the scan results
+	//! if we write / read from a characteristic that uses the master buffer
+	//! during a scan!
 	_scanResult->assign(_scanBuffer, sizeof(_scanBuffer));
 
 	ps_configuration_t cfg = Settings::getInstance().getConfig();
@@ -46,11 +46,7 @@
 }
 
 Scanner::~Scanner() {
-<<<<<<< HEAD
-
-=======
-	//! TODO Auto-generated destructor stub
->>>>>>> 6ecbb7e2
+
 }
 
 void Scanner::manualStartScan() {
@@ -122,27 +118,17 @@
 }
 
 void Scanner::stop() {
-<<<<<<< HEAD
 	if (_running) {
 		_running = false;
 		_opCode = SCAN_STOP;
 		LOGi("force STOP");
 		manualStopScan();
-		// no need to execute scan on stop is there? we want to stop after all
+		//! no need to execute scan on stop is there? we want to stop after all
 	//	executeScan();
 	//	_running = false;
 	} else {
 		LOGi("already stopped!");
 	}
-=======
-	_running = false;
-	_opCode = SCAN_STOP;
-	LOGi("force STOP");
-	manualStopScan();
-	//! no need to execute scan on stop is there? we want to stop after all
-//	executeScan();
-//	_running = false;
->>>>>>> 6ecbb7e2
 }
 
 void Scanner::executeScan() {
@@ -262,8 +248,8 @@
 //		_logFirst(INFO, "found manufac data:");
 //		BLEutil::printArray(type_data.p_data, type_data.data_len);
 
-		// [28.01.16] can't cast to uint16_t because it's possible that p_data is not
-		// word aligned!! So have to shift it by hand
+		//! [28.01.16] can't cast to uint16_t because it's possible that p_data is not
+		//! word aligned!! So have to shift it by hand
 		uint16_t companyIdentifier = type_data.p_data[1] << 8 | type_data.p_data[0];
 		if (type_data.data_len >= 3 &&
 			companyIdentifier == DOBOTS_ID) {
@@ -308,10 +294,6 @@
             adv_data.p_data = (uint8_t *)p_adv_report->data;
             adv_data.data_len = p_adv_report->dlen;
 
-<<<<<<< HEAD
-=======
-            //! check scan response  to determine if device passes the filter
->>>>>>> 6ecbb7e2
 			if (!isFiltered(&adv_data)) {
 				_scanResult->update(p_adv_report->peer_addr.addr, p_adv_report->rssi);
 			}
