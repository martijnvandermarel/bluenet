/**
 * Author: Dominik Egger
 * Author: Anne van Rossum
 * Copyright: Distributed Organisms B.V. (DoBots)
 * Date: 20 Jan., 2015
 * License: LGPLv3+, Apache, or MIT, your choice
 */

#include <protocol/cs_Mesh.h>

#include <protocol/rbc_mesh_common.h>
#include <protocol/version_handler.h>

#include <cfg/cs_Boards.h>

#include <drivers/cs_Serial.h>
#include <protocol/cs_MeshControl.h>
#include <protocol/cs_MeshMessageTypes.h>
#include <util/cs_BleError.h>

#include <util/cs_Utils.h>
#include <cfg/cs_Config.h>

<<<<<<< HEAD
#include <drivers/cs_RTC.h>
=======
#define MESH_ACCESS_ADDR 0xA541A68E
//#define MESH_ACCESS_ADDR 0xA641A69E
#define MESH_INTERVAL_MIN_MS 100
#define MESH_CHANNEL 38
#define MESH_CLOCK_SOURCE (CLOCK_SOURCE)

extern "C" {
//#include <protocol/led_config.h>

/**
 * Event handler on receiving a message from
 */
void rbc_mesh_event_handler(rbc_mesh_event_t* evt)
{
	TICK_PIN(28);
	//nrf_gpio_gitpin_toggle(PIN_GPIO_LED1);

	switch (evt->event_type)
	{
	case RBC_MESH_EVENT_TYPE_CONFLICTING_VAL:
		LOGd("ch: %d, conflicting value", evt->value_handle);
		break;
	case RBC_MESH_EVENT_TYPE_NEW_VAL:
		LOGd("ch: %d, new value", evt->value_handle);
		break;
	case RBC_MESH_EVENT_TYPE_UPDATE_VAL:
//		LOGd("ch: %d, update value", evt->value_handle);
		break;
	case RBC_MESH_EVENT_TYPE_INITIALIZED:
		LOGd("ch: %d, initialized", evt->value_handle);
		break;
	}

	if (evt->value_handle != 1 && evt->value_handle != 2) {
//	if (evt->value_handle == 1 || evt->value_handle > 4) {
		rbc_mesh_value_disable(evt->value_handle);
	}

	switch (evt->event_type)
	{
//		case RBC_MESH_EVENT_TYPE_CONFLICTING_VAL:
		case RBC_MESH_EVENT_TYPE_NEW_VAL:
		case RBC_MESH_EVENT_TYPE_UPDATE_VAL: {

//!            if (evt->value_handle > 3)
//!                break;

            //if (evt->data[0]) {
//!            LOGi("Got data ch: %i, val: %i, len: %d, orig_addr:", evt->value_handle, evt->data[0], evt->data_len);
//!            BLEutil::printArray(evt->originator_address.addr, 6);
            MeshControl &meshControl = MeshControl::getInstance();
            meshControl.process(evt->value_handle, evt->data, evt->data_len);
            //}
            //led_config(evt->value_handle, evt->data[0]);
            break;
        }
        default:
//!            LOGi("Default: %i", evt->event_type);
            break;
	}
}

} //! extern "C"
>>>>>>> 6ecbb7e2

CMesh::CMesh() : _appTimerId(-1) {
	MeshControl::getInstance();
	Timer::getInstance().createSingleShot(_appTimerId, (app_timer_timeout_handler_t)CMesh::staticTick);
}

CMesh::~CMesh() {

}

void CMesh::tick() {
	checkForMessages();
	scheduleNextTick();
}

void CMesh::scheduleNextTick() {
	Timer::getInstance().start(_appTimerId, HZ_TO_TICKS(MESH_UPDATE_FREQUENCY), this);
}

/**
 * Function to test mesh functionality. We have to figure out if we have to enable the radio first, and that kind of
 * thing.
 */
void CMesh::init() {
//	nrf_gpio_pin_clear(PIN_GPIO_LED0);
	LOGi("Initializing mesh");

	rbc_mesh_init_params_t init_params;

	init_params.access_addr = MESH_ACCESS_ADDR;
	init_params.interval_min_ms = MESH_INTERVAL_MIN_MS;
	init_params.channel = MESH_CHANNEL;
	init_params.lfclksrc = MESH_CLOCK_SOURCE;

	uint8_t error_code;
	//! checks if softdevice is enabled etc.
	error_code = rbc_mesh_init(init_params);
	APP_ERROR_CHECK(error_code);

	for (int i = 0; i < MESH_NUM_OF_CHANNELS; ++i) {
		error_code = rbc_mesh_value_enable(i+1);
		APP_ERROR_CHECK(error_code);
		_first[i] = true;
	}
//	error_code = rbc_mesh_value_enable(1);
//	APP_ERROR_CHECK(error_code);
//	error_code = rbc_mesh_value_enable(2);
//	APP_ERROR_CHECK(error_code);

	_mesh_init_time = RTC::now();
}

void CMesh::send(uint8_t handle, void* p_data, uint8_t length) {
	assert(length <= MAX_MESH_MESSAGE_LEN, "value too long to send");

//	LOGd("send ch: %d, len: %d", handle, length);
	//BLEutil::printArray((uint8_t*)p_data, length);
	APP_ERROR_CHECK(rbc_mesh_value_set(handle, (uint8_t*)p_data, length));
}

bool CMesh::getLastMessage(uint8_t channel, void** p_data, uint16_t& length) {
	assert(length <= MAX_MESH_MESSAGE_LEN, "value too long to send");

	APP_ERROR_CHECK(rbc_mesh_value_get(channel, (uint8_t*)*p_data, &length));
	//LOGi("recv ch: %d, len: %d", handle, length);
	return length != 0;
}

void CMesh::handleMeshMessage(rbc_mesh_event_t* evt)
{
	TICK_PIN(28);
	//nrf_gpio_gitpin_toggle(PIN_GPIO_LED1);

	switch (evt->event_type)
	{
	case RBC_MESH_EVENT_TYPE_CONFLICTING_VAL:
		LOGd("ch: %d, conflicting value", evt->value_handle);
		break;
	case RBC_MESH_EVENT_TYPE_NEW_VAL:
		LOGd("ch: %d, new value", evt->value_handle);
		break;
	case RBC_MESH_EVENT_TYPE_UPDATE_VAL:
//		LOGd("ch: %d, update value", evt->value_handle);
		break;
	case RBC_MESH_EVENT_TYPE_INITIALIZED:
		LOGd("ch: %d, initialized", evt->value_handle);
		break;
	case RBC_MESH_EVENT_TYPE_TX:
		LOGd("ch: %d, transmitted", evt->value_handle);
		break;
	}

	if (evt->value_handle > MESH_NUM_OF_CHANNELS) {
//	if (evt->value_handle != 1 && evt->value_handle != 2) {
//	if (evt->value_handle == 1 || evt->value_handle > 4) {
		rbc_mesh_value_disable(evt->value_handle);
	}

	switch (evt->event_type)
	{
//		case RBC_MESH_EVENT_TYPE_CONFLICTING_VAL:
		case RBC_MESH_EVENT_TYPE_NEW_VAL:
		case RBC_MESH_EVENT_TYPE_UPDATE_VAL: {

//            LOGi("Got data ch: %i, val: %i, len: %d, orig_addr:", evt->value_handle, evt->data[0], evt->data_len);
//            BLEutil::printArray(evt->originator_address.addr, 6);

            MeshControl &meshControl = MeshControl::getInstance();
            meshControl.process(evt->value_handle, evt->data, evt->data_len);

            //led_config(evt->value_handle, evt->data[0]);
            break;
        }
        default:
//            LOGi("Default: %i", evt->event_type);
            break;
	}
}

void CMesh::checkForMessages() {
    rbc_mesh_event_t evt;

    // check if there are new messages
	while (rbc_mesh_event_get(&evt) == NRF_SUCCESS) {

		if (_first[evt.value_handle -1]) {
			_first[evt.value_handle -1] = false;

			// ignore the first message received on each channel if it arrives within a certain
			// time limit after boot up. This to prevent reading old command messages after a
			// reboot
			uint32_t ts = RTC::now() - _mesh_init_time;
			if (ts < BOOT_TIME) {
				LOGi("t: %d: ch: %d, skipping message within boot-up time!", ts, evt.value_handle);
				rbc_mesh_packet_release(evt.data);
				continue;
			} else {
				LOGi("first received at: %d", ts);
			}
		}

		// handle the message
		handleMeshMessage(&evt);

		// then free associated memory
		rbc_mesh_packet_release(evt.data);
	}
}
<|MERGE_RESOLUTION|>--- conflicted
+++ resolved
@@ -21,73 +21,7 @@
 #include <util/cs_Utils.h>
 #include <cfg/cs_Config.h>
 
-<<<<<<< HEAD
 #include <drivers/cs_RTC.h>
-=======
-#define MESH_ACCESS_ADDR 0xA541A68E
-//#define MESH_ACCESS_ADDR 0xA641A69E
-#define MESH_INTERVAL_MIN_MS 100
-#define MESH_CHANNEL 38
-#define MESH_CLOCK_SOURCE (CLOCK_SOURCE)
-
-extern "C" {
-//#include <protocol/led_config.h>
-
-/**
- * Event handler on receiving a message from
- */
-void rbc_mesh_event_handler(rbc_mesh_event_t* evt)
-{
-	TICK_PIN(28);
-	//nrf_gpio_gitpin_toggle(PIN_GPIO_LED1);
-
-	switch (evt->event_type)
-	{
-	case RBC_MESH_EVENT_TYPE_CONFLICTING_VAL:
-		LOGd("ch: %d, conflicting value", evt->value_handle);
-		break;
-	case RBC_MESH_EVENT_TYPE_NEW_VAL:
-		LOGd("ch: %d, new value", evt->value_handle);
-		break;
-	case RBC_MESH_EVENT_TYPE_UPDATE_VAL:
-//		LOGd("ch: %d, update value", evt->value_handle);
-		break;
-	case RBC_MESH_EVENT_TYPE_INITIALIZED:
-		LOGd("ch: %d, initialized", evt->value_handle);
-		break;
-	}
-
-	if (evt->value_handle != 1 && evt->value_handle != 2) {
-//	if (evt->value_handle == 1 || evt->value_handle > 4) {
-		rbc_mesh_value_disable(evt->value_handle);
-	}
-
-	switch (evt->event_type)
-	{
-//		case RBC_MESH_EVENT_TYPE_CONFLICTING_VAL:
-		case RBC_MESH_EVENT_TYPE_NEW_VAL:
-		case RBC_MESH_EVENT_TYPE_UPDATE_VAL: {
-
-//!            if (evt->value_handle > 3)
-//!                break;
-
-            //if (evt->data[0]) {
-//!            LOGi("Got data ch: %i, val: %i, len: %d, orig_addr:", evt->value_handle, evt->data[0], evt->data_len);
-//!            BLEutil::printArray(evt->originator_address.addr, 6);
-            MeshControl &meshControl = MeshControl::getInstance();
-            meshControl.process(evt->value_handle, evt->data, evt->data_len);
-            //}
-            //led_config(evt->value_handle, evt->data[0]);
-            break;
-        }
-        default:
-//!            LOGi("Default: %i", evt->event_type);
-            break;
-	}
-}
-
-} //! extern "C"
->>>>>>> 6ecbb7e2
 
 CMesh::CMesh() : _appTimerId(-1) {
 	MeshControl::getInstance();
@@ -159,7 +93,7 @@
 void CMesh::handleMeshMessage(rbc_mesh_event_t* evt)
 {
 	TICK_PIN(28);
-	//nrf_gpio_gitpin_toggle(PIN_GPIO_LED1);
+//	nrf_gpio_gitpin_toggle(PIN_GPIO_LED1);
 
 	switch (evt->event_type)
 	{
@@ -198,7 +132,7 @@
             MeshControl &meshControl = MeshControl::getInstance();
             meshControl.process(evt->value_handle, evt->data, evt->data_len);
 
-            //led_config(evt->value_handle, evt->data[0]);
+//			led_config(evt->value_handle, evt->data[0]);
             break;
         }
         default:
@@ -208,17 +142,17 @@
 }
 
 void CMesh::checkForMessages() {
-    rbc_mesh_event_t evt;
+	rbc_mesh_event_t evt;
 
-    // check if there are new messages
+	//! check if there are new messages
 	while (rbc_mesh_event_get(&evt) == NRF_SUCCESS) {
 
 		if (_first[evt.value_handle -1]) {
 			_first[evt.value_handle -1] = false;
 
-			// ignore the first message received on each channel if it arrives within a certain
-			// time limit after boot up. This to prevent reading old command messages after a
-			// reboot
+			//! ignore the first message received on each channel if it arrives within a certain
+			//! time limit after boot up. This to prevent reading old command messages after a
+			//! reboot
 			uint32_t ts = RTC::now() - _mesh_init_time;
 			if (ts < BOOT_TIME) {
 				LOGi("t: %d: ch: %d, skipping message within boot-up time!", ts, evt.value_handle);
@@ -229,10 +163,10 @@
 			}
 		}
 
-		// handle the message
+		//! handle the message
 		handleMeshMessage(&evt);
 
-		// then free associated memory
+		//! then free associated memory
 		rbc_mesh_packet_release(evt.data);
 	}
 }
