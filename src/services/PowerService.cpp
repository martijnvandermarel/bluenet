/**
 * Author: Dominik Egger
 * Copyright: Distributed Organisms B.V. (DoBots)
 * Date: Oct 21, 2014
 * License: LGPLv3+, Apache License, or MIT, your choice
 */


//#include <cmath> // try not to use this!
#include <cstdio>

#include <services/PowerService.h>
#include <common/config.h>
#include <common/boards.h>
#include <drivers/nrf_rtc.h>

#include "nRF51822.h"

using namespace BLEpp;

<<<<<<< HEAD
PowerService::PowerService(Nrf51822BluetoothStack& _stack, ADC &adc, Storage &storage, RealTimeClock &clock, LPComp &lpcomp) :
		_stack(&_stack), _adc(adc), _storage(storage), _clock(&clock), _current_limit_val(0), _lpcomp(lpcomp),
		_currentLimit(lpcomp), _currentLimitCharacteristic(NULL) {
=======
PowerService::PowerService(Nrf51822BluetoothStack& _stack, ADC &adc, Storage &storage, RealTimeClock &clock) :
		_stack(&_stack), _adc(adc), _storage(storage), _clock(&clock), _current_limit(0), _currentLimitCharacteristic(NULL) {
>>>>>>> ff0f4e14

	setUUID(UUID(POWER_SERVICE_UUID));
	//setUUID(UUID(0x3800)); // there is no BLE_UUID for indoor localization (yet)
	
	LOGi("Create power service");

	characStatus.reserve(4);
	characStatus.push_back( { "PWM",
			PWM_UUID,
			true,
			static_cast<addCharacteristicFunc>(&PowerService::addPWMCharacteristic)});
	characStatus.push_back( { "Voltage Curve",
			VOLTAGE_CURVE_UUID,
			false,
			static_cast<addCharacteristicFunc>(&PowerService::addVoltageCurveCharacteristic)});
	characStatus.push_back( { "Power Consumption",
			POWER_CONSUMPTION_UUID,
			true,
			static_cast<addCharacteristicFunc>(&PowerService::addPowerConsumptionCharacteristic)});
	characStatus.push_back( { "Current Limit",
			CURRENT_LIMIT_UUID,
			true,
			static_cast<addCharacteristicFunc>(&PowerService::addCurrentLimitCharacteristic)});

	// we have to figure out why this goes wrong
//	setName(std::string("Power Service"));

//	// set timer with compare interrupt every 10ms
//	timer_config(10);
}

void PowerService::addPWMCharacteristic() {
	createCharacteristic<uint8_t>()
		.setUUID(UUID(getUUID(), PWM_UUID))
		.setName("PWM")
		.setDefaultValue(255)
		.setWritable(true)
		.onWrite([&](const uint8_t& value) -> void {
//			LOGi("set pwm to %i", value);
			nrf_pwm_set_value(0, value);
		});
}

// Do we really want to use the PWM for this, or just set the pin to zero?
// TODO: turn off normally, but make sure we enable the completely PWM again on request
void PowerService::TurnOff() {
	nrf_pwm_set_value(0, 0);
}

// Do we really want to use the PWM for this, or just set the pin to zero?
// TODO: turn on normally, but make sure we enable the completely PWM again on request
void PowerService::TurnOn() {
	nrf_pwm_set_value(0, (uint8_t)-1);
}

/**
 * Dim the light, note that we use PWM. You might need another way to dim the light! For example by only turning on for
 * a specific duty-cycle after the detection of a zero crossing.
 */
void PowerService::Dim(uint8_t value) {
	nrf_pwm_set_value(0, value);
}


void PowerService::addVoltageCurveCharacteristic() {
	createCharacteristic<uint8_t>()
		.setUUID(UUID(getUUID(), VOLTAGE_CURVE_UUID))
		.setName("Voltage Curve")
		.setDefaultValue(255)
		.setWritable(true)
		.onWrite([&](const uint8_t& value) -> void {
//			LOGi("start adc sampling");

			sampleAdcInit();

//			nrf_pwm_set_value(0, value);

			sampleAdcStart();

//			LOGd("Successfully written");
		});
}

void PowerService::addPowerConsumptionCharacteristic() {
//	LOGd("create characteristic to read power consumption");
	createCharacteristic<uint32_t>()
		.setUUID(UUID(getUUID(), POWER_CONSUMPTION_UUID))
		.setName("Power consumption")
		.setDefaultValue(0)
		.setWritable(false)
		.setNotifies(true);
}

uint16_t PowerService::getCurrentLimit() {
	_storage.getUint16(PS_CURRENT_LIMIT, &_current_limit_val);
	LOGi("Obtained current limit from FLASH: %i", _current_limit_val);
	return _current_limit_val;
}

/**
 * The characteristic that writes a current limit to persistent memory.
 *
 * TODO: Check https://devzone.nordicsemi.com/question/1745/how-to-handle-flashwrit-in-an-safe-way/ 
 *       Writing to persistent memory should be done between connection/advertisement events...
 */
void PowerService::addCurrentLimitCharacteristic() {
	_currentLimitCharacteristic = createCharacteristicRef<uint16_t>();
	(*_currentLimitCharacteristic)
		.setNotifies(true)
		.setUUID(UUID(getUUID(), CURRENT_LIMIT_UUID))
		.setName("Current Limit")
		.setDefaultValue(getCurrentLimit())
		.setWritable(true)
		.onWrite([&](const uint16_t &value) -> void {
			LOGi("Set current limit to: %i", value);
			_current_limit_val = value;
			LOGi("Write value to persistent memory");
			_storage.setUint16(PS_CURRENT_LIMIT, _current_limit_val);

			_lpcomp.stop();
			// There are only 6 levels...
			if (_current_limit_val > 6)
				_current_limit_val = 6;
			_lpcomp.config(PIN_LPCOMP, _current_limit_val, LPComp::UP);
			_lpcomp.start();
		});

	// There are only 6 levels...
	if (_current_limit_val > 6)
		_current_limit_val = 6;
	_lpcomp.config(PIN_LPCOMP, _current_limit_val, LPComp::UP);
	_lpcomp.start();
	_currentLimit.init();
}

static int tmp_cnt = 100;
static int loop_cnt = 100;

/**
 * TODO: We should only need to do this once on startup.
 */
void PowerService::loop() {
	_lpcomp.tick();
	// check if current is not beyond current_limit if the latter is set
	if (++tmp_cnt > loop_cnt) {
		if (_currentLimitCharacteristic) {
			getCurrentLimit();
<<<<<<< HEAD
			LOGi("Set default current limit value to %i", _current_limit_val);
			*_currentLimitCharacteristic = _current_limit_val;
=======
			LOGi("Set current limit value to %i", _current_limit);
			*_currentLimitCharacteristic = _current_limit;
>>>>>>> ff0f4e14
		}
		tmp_cnt = 0;
	}
}

void PowerService::sampleAdcInit() {
	/*
				uint64_t rms_sum = 0;
				uint32_t voltage_min = 0xffffffff;
				uint32_t voltage_max = 0;
				// start reading adc
				uint32_t voltage;
				uint32_t samples = 100000;
				//uint32_t subsample = samples / curve_size;
	*/
				//LOGi("Stop advertising");
				//stack->stopAdvertising();

				LOGi("start RTC");
				_clock->init();
				_clock->start();

				// Wait for the RTC to actually start
				nrf_delay_us(100);

				LOGi("Start ADC");
				_adc.nrf_adc_start();
				// replace by timer!

}

void PowerService::sampleAdcStart() {
	while (!_adc.getBuffer()->full()) {
		nrf_delay_ms(100);
	}
	LOGi("Number of results: %u", _adc.getBuffer()->count()/2);
	LOGi("Counter is at: %u", _clock->getCount());

	LOGi("Stop ADC converter");
	_adc.nrf_adc_stop();

	// Wait for the ADC to actually stop
	nrf_delay_us(1000);

	LOGi("Stop RTC");
	_clock->stop();
/*
	for (uint32_t i=0; i<samples; ++i) {

		nrf_adc_read(PIN_ADC, &voltage);

		rms_sum += voltage*voltage;
		if (voltage < voltage_min)
			voltage_min = voltage;
		if (voltage > voltage_max)
			voltage_max = voltage;
		//if (!(i % subsample))
		if (i < curve_size)
			curve[i] = voltage;
	}
	uint32_t rms = sqrt(rms_sum/(100*1000));

	// 8a max --> 0.96v max --> voltage value is max 960000, which is smaller than 2^32

	// measured voltage goes from 0-3.6v(due to 1/3 multiplier), measured as 0-255(8bit) or 0-1024(10bit)
//			voltage = voltage*1000*1200*3/255; // nv   8 bit
	voltage     = voltage    *1000*1200*3/1024; // nv   10 bit
	voltage_min = voltage_min*1000*1200*3/1024;
	voltage_max = voltage_max*1000*1200*3/1024;
	rms         = rms        *1000*1200*3/1024;

	uint16_t current = rms / SHUNT_VALUE; // ma

	LOGd("voltage(nV): last=%lu", voltage);
       	//rms=%lu min=%lu max=%lu current=%i mA", voltage, rms, voltage_min, voltage_max, current);
*/

	int i = 0;
	while (!_adc.getBuffer()->empty()) {
		_log(INFO, "%u, ", _adc.getBuffer()->pop());
		if (!(++i % 10)) {
			_log(INFO, "\r\n");
		}
	}
	_log(INFO, "\r\n");
	//stack->startAdvertising(); // segfault
/*
	uint64_t result = voltage_min;
	result <<= 32;
	result |= voltage_max;
#ifdef NUMBER_CHARAC
	*intchar = result;
	result = rms;
	result <<= 32;
	result |= current;
	*intchar2 = result;
#endif
*/
}

PowerService& PowerService::createService(Nrf51822BluetoothStack& stack, ADC& adc, Storage& storage,
		RealTimeClock &clock, LPComp &lpcomp) {
//	LOGd("Create power service");
	PowerService* svc = new PowerService(stack, adc, storage, clock, lpcomp);
	stack.addService(svc);
	svc->GenericService::addSpecificCharacteristics();
	return *svc;
}
<|MERGE_RESOLUTION|>--- conflicted
+++ resolved
@@ -18,14 +18,9 @@
 
 using namespace BLEpp;
 
-<<<<<<< HEAD
 PowerService::PowerService(Nrf51822BluetoothStack& _stack, ADC &adc, Storage &storage, RealTimeClock &clock, LPComp &lpcomp) :
 		_stack(&_stack), _adc(adc), _storage(storage), _clock(&clock), _current_limit_val(0), _lpcomp(lpcomp),
 		_currentLimit(lpcomp), _currentLimitCharacteristic(NULL) {
-=======
-PowerService::PowerService(Nrf51822BluetoothStack& _stack, ADC &adc, Storage &storage, RealTimeClock &clock) :
-		_stack(&_stack), _adc(adc), _storage(storage), _clock(&clock), _current_limit(0), _currentLimitCharacteristic(NULL) {
->>>>>>> ff0f4e14
 
 	setUUID(UUID(POWER_SERVICE_UUID));
 	//setUUID(UUID(0x3800)); // there is no BLE_UUID for indoor localization (yet)
@@ -173,13 +168,8 @@
 	if (++tmp_cnt > loop_cnt) {
 		if (_currentLimitCharacteristic) {
 			getCurrentLimit();
-<<<<<<< HEAD
 			LOGi("Set default current limit value to %i", _current_limit_val);
 			*_currentLimitCharacteristic = _current_limit_val;
-=======
-			LOGi("Set current limit value to %i", _current_limit);
-			*_currentLimitCharacteristic = _current_limit;
->>>>>>> ff0f4e14
 		}
 		tmp_cnt = 0;
 	}
