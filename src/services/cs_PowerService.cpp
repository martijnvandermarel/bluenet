--- conflicted
+++ resolved
@@ -60,21 +60,11 @@
 void PowerService::addPWMCharacteristic() {
 	_pwmCharacteristic = new Characteristic<uint8_t>();
 	addCharacteristic(_pwmCharacteristic);
-<<<<<<< HEAD
 	_pwmCharacteristic->setUUID(UUID(getUUID(), PWM_UUID));
 	_pwmCharacteristic->setName("PWM");
 	_pwmCharacteristic->setDefaultValue(255);
 	_pwmCharacteristic->setWritable(true);
-	_pwmCharacteristic->onWrite([&]() -> void {
-			const uint8_t& value = _pwmCharacteristic->getValue();
-=======
-	(*_pwmCharacteristic)
-		.setUUID(UUID(getUUID(), PWM_UUID))
-		.setName("PWM")
-		.setDefaultValue(255)
-		.setWritable(true)
-		.onWrite([&](const uint8_t& value) -> void {
->>>>>>> 806446bf
+	_pwmCharacteristic->onWrite([&](const uint8_t& value) -> void {
 //			LOGi("set pwm to %i", value);
 			PWM::getInstance().setValue(0, value);
 		});
@@ -115,38 +105,24 @@
 void PowerService::addSampleCurrentCharacteristic() {
 	_sampleCurrentCharacteristic = new Characteristic<uint8_t>();
 	addCharacteristic(_sampleCurrentCharacteristic);
-<<<<<<< HEAD
 	_sampleCurrentCharacteristic->setUUID(UUID(getUUID(), SAMPLE_CURRENT_UUID));
 	_sampleCurrentCharacteristic->setName("Sample Current");
 	_sampleCurrentCharacteristic->setDefaultValue(0);
 	_sampleCurrentCharacteristic->setWritable(true);
-	_sampleCurrentCharacteristic->onWrite([&]() -> void {
-			const uint8_t &type = _sampleCurrentCharacteristic->getValue();
-=======
-	(*_sampleCurrentCharacteristic)
-	  	.setUUID(UUID(getUUID(), SAMPLE_CURRENT_UUID))
-		.setName("Sample Current")
-		.setDefaultValue(0)
-		.setWritable(true)
-		.onWrite([&](const uint8_t& value) -> void {
->>>>>>> 806446bf
+	_sampleCurrentCharacteristic->onWrite([&](const uint8_t& value) -> void {
 			if (!_adcInitialized) {
 				// Init only when you sample, so that the the pin is only configured as AIN after the big spike at startup.
 				ADC::getInstance().init(PIN_AIN_ADC);
 				sampleCurrentInit();
 				_adcInitialized = true;
 			}
-			sampleCurrent(type);
+			sampleCurrent(value);
 		});
 //	ADC::getInstance().init(PIN_AIN_ADC);
 }
 
 void PowerService::addCurrentCurveCharacteristic() {
-<<<<<<< HEAD
-	_currentCurveCharacteristic = new CharacteristicT<uint8_t*>();
-=======
-	_currentCurveCharacteristic = new Characteristic<CurrentCurve>();
->>>>>>> 806446bf
+	_currentCurveCharacteristic = new Characteristic<uint8_t*>();
 	addCharacteristic(_currentCurveCharacteristic);
 	_currentCurveCharacteristic->setUUID(UUID(getUUID(), CURRENT_CURVE_UUID));
 	_currentCurveCharacteristic->setName("Current Curve");
@@ -194,24 +170,13 @@
 void PowerService::addCurrentLimitCharacteristic() {
 	_currentLimitCharacteristic = new Characteristic<uint8_t>();
 	addCharacteristic(_currentLimitCharacteristic);
-<<<<<<< HEAD
 	_currentLimitCharacteristic->setNotifies(true);
 	_currentLimitCharacteristic->setUUID(UUID(getUUID(), CURRENT_LIMIT_UUID));
 	_currentLimitCharacteristic->setName("Current Limit");
 	_currentLimitCharacteristic->setDefaultValue(getCurrentLimit());
 	_currentLimitCharacteristic->setWritable(true);
 		//.onWrite([&](const uint8_t &value) -> void {
-	_currentLimitCharacteristic->onWrite([&]() -> void {
-			const uint8_t& value = _currentLimitCharacteristic->getValue();
-=======
-	(*_currentLimitCharacteristic)
-		.setNotifies(true)
-		.setUUID(UUID(getUUID(), CURRENT_LIMIT_UUID))
-		.setName("Current Limit")
-		.setDefaultValue(getCurrentLimit())
-		.setWritable(true)
-		.onWrite([&](const uint8_t &value) -> void {
->>>>>>> 806446bf
+	_currentLimitCharacteristic->onWrite([&](const uint8_t& value) -> void {
 			LOGi("Set current limit to: %i", value);
 			_currentLimitVal = value;
 			if (!_currentLimitInitialized) {
@@ -229,6 +194,9 @@
 //	_currentLimit.start(&_currentLimitVal);
 //	_currentLimit.init();
 }
+
+//static int tmp_cnt = 100;
+//static int tick_cnt = 100;
 
 /**
  * TODO: We should only need to do this once on startup.
