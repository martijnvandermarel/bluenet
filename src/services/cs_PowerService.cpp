--- conflicted
+++ resolved
@@ -398,17 +398,11 @@
 		uint32_t timestamp = 0;
 		uint16_t voltage = 0;
 		samples->getFirstElement(timestamp, voltage);
-<<<<<<< HEAD
 		uint16_t i = 0;
+#ifdef MICRO_VIEW
+		write("3 [");
+#endif
 		do {
-=======
-		_log(INFO, "%u %u,  ", timestamp, voltage);
-#ifdef MICRO_VIEW
-		write("3 [%u %u ", timestamp, voltage);
-#endif
-		uint16_t i = 1;
-		while (samples->getNextElement(timestamp, voltage)) {
->>>>>>> 6967ec68
 			_log(INFO, "%u %u,  ", timestamp, voltage);
 #ifdef MICRO_VIEW
 			write("%u %u ", timestamp, voltage);
@@ -435,7 +429,6 @@
 			voltageSquareMean = voltageSquareMean*1200/1023*1200/1023;
 
 			// Convert to A^2, use I=V/R
-			// OVERFLOW!!!! even with uint32_t
 			uint16_t currentSquareMean = voltageSquareMean * 1000 / SHUNT_VALUE * 1000 / SHUNT_VALUE * 1000*1000;
 
 			LOGi("currentSquareMean = %u mA^2", currentSquareMean);
