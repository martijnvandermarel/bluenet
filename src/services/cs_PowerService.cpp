/**
 * Author: Dominik Egger
 * Copyright: Distributed Organisms B.V. (DoBots)
 * Date: Oct 21, 2014
 * License: LGPLv3+, Apache License, or MIT, your choice
 */

<<<<<<< HEAD
#include <cstdio>

#include <services/cs_PowerService.h>

#include <cfg/cs_UuidConfig.h>
#include <drivers/cs_Serial.h>
#include <drivers/cs_Timer.h>
#include <processing/cs_CommandHandler.h>
#include <processing/cs_PowerSampling.h>
#include <structs/buffer/cs_MasterBuffer.h>
=======
//#include <cstdio>
//
#include "services/cs_PowerService.h"
//
#include "cfg/cs_Boards.h"
#include "cfg/cs_Config.h"
#include "cfg/cs_UuidConfig.h"
#include "structs/buffer/cs_MasterBuffer.h"

#include "drivers/cs_ADC.h"
#include "drivers/cs_PWM.h"
#include "drivers/cs_Timer.h"
#include "drivers/cs_LPComp.h"

#include "protocol/cs_Mesh.h"
#include "protocol/cs_MeshControl.h"
#include "cfg/cs_Settings.h"
#include "cfg/cs_StateVars.h"

// change to #def to enable output of sample current values
#undef PRINT_SAMPLE_CURRENT

extern "C" {
#include "third/protocol/notification_buffer.h"
}
>>>>>>> bfcffe4b

using namespace BLEpp;

PowerService::PowerService() : EventListener(),
		_pwmCharacteristic(NULL),
		_relayCharacteristic(NULL),
		_powerConsumptionCharacteristic(NULL),
<<<<<<< HEAD
		_currentCurveCharacteristic(NULL)
=======
		_powerSamplesCharacteristic(NULL),
//		_currentLimitCharacteristic(NULL),
		_powerSamplesBuffer(NULL),
		_currentSampleCircularBuf(POWER_SAMPLE_CONT_NUM_SAMPLES),
		_voltageSampleCircularBuf(POWER_SAMPLE_CONT_NUM_SAMPLES),
#if CHAR_MESHING == 1
		_powerSamplesMeshMsg(NULL),
#endif
		_currentLimitVal(0)
//		_adcInitialized(false),
//		_currentLimitInitialized(false),
//		_samplingType(0)
>>>>>>> bfcffe4b
{
	EventDispatcher::getInstance().addListener(this);

	setUUID(UUID(POWER_UUID));

	setName(BLE_SERVICE_POWER);

	addCharacteristics();

<<<<<<< HEAD
	// todo: enable again if tick is needed
//	Timer::getInstance().createSingleShot(_appTimerId, (app_timer_timeout_handler_t)PowerService::staticTick);
=======
	init();

	Timer::getInstance().createSingleShot(_appTimerId, (app_timer_timeout_handler_t)PowerService::staticTick);

	Timer::getInstance().createSingleShot(_staticPowerSamplingStartTimer, (app_timer_timeout_handler_t)PowerService::staticPowerSampleStart);
	Timer::getInstance().createSingleShot(_staticPowerSamplingReadTimer, (app_timer_timeout_handler_t)PowerService::staticPowerSampleRead);

	//! Start sampling
	powerSampleFirstStart();
>>>>>>> bfcffe4b
}

void PowerService::addCharacteristics() {
	LOGi("Create power service");

#if CHAR_PWM==1
	LOGi("add PWM Characteristic");
	addPWMCharacteristic();
#else
	LOGi("skip PWM Characteristic");
#endif

#if CHAR_RELAY==1
	LOGi("add Relay Characteristic");
	addRelayCharacteristic();
#else
	LOGi("skip Relay Characteristic");
#endif

#if CHAR_SAMPLE_CURRENT==1
	powerSampleInit();
//	LOGi("add Sample Current Characteristic");
//	addSampleCurrentCharacteristic();
	LOGi("add Power sample characteristic");
	addPowerSamplesCharacteristic();
	LOGi("add Current Consumption Characteristic");
	addPowerConsumptionCharacteristic();
#else
	LOGi("skip Sample Current Characteristic");
	LOGi("skip Current Curve Characteristic");
	LOGi("skip Current Consumption Characteristic");
#endif

	addCharacteristicsDone();
}

<<<<<<< HEAD
//void PowerService::tick() {
//	scheduleNextTick();
=======
void PowerService::tick() {
	if (!_powerSamplesProcessed && _powerSamples.full()) {
		powerSampleFinish();
	}

	scheduleNextTick();
}

void PowerService::scheduleNextTick() {
	Timer::getInstance().start(_appTimerId, HZ_TO_TICKS(POWER_SERVICE_UPDATE_FREQUENCY), this);
}

//void PowerService::loadPersistentStorage() {
//	Storage::getInstance().readStorage(_storageHandle, &_storageStruct, sizeof(_storageStruct));
>>>>>>> bfcffe4b
//}

//void PowerService::scheduleNextTick() {
//	Timer::getInstance().start(_appTimerId, HZ_TO_TICKS(POWER_SERVICE_UPDATE_FREQUENCY), this);
//}

void PowerService::addPWMCharacteristic() {
	_pwmCharacteristic = new Characteristic<uint8_t>();
	addCharacteristic(_pwmCharacteristic);
	_pwmCharacteristic->setUUID(UUID(getUUID(), PWM_UUID));
	_pwmCharacteristic->setName(BLE_CHAR_PWM);
	_pwmCharacteristic->setDefaultValue(255);
	_pwmCharacteristic->setWritable(true);
	_pwmCharacteristic->onWrite([&](const uint8_t& value) -> void {
		CommandHandler::getInstance().handleCommand(CMD_PWM, (buffer_ptr_t)&value, 4);
	});
}

void PowerService::addRelayCharacteristic() {

	_relayCharacteristic = new Characteristic<uint8_t>();
	addCharacteristic(_relayCharacteristic);
	_relayCharacteristic->setUUID(UUID(getUUID(), RELAY_UUID));
	_relayCharacteristic->setName(BLE_CHAR_RELAY);
	_relayCharacteristic->setDefaultValue(255);
	_relayCharacteristic->setWritable(true);
	_relayCharacteristic->onWrite([&](const uint8_t& value) -> void {
		CommandHandler::getInstance().handleCommand(CMD_SWITCH, (buffer_ptr_t)&value, 4);
	});
}

<<<<<<< HEAD
void PowerService::addSampleCurrentCharacteristic() {
	_sampleCurrentCharacteristic = new Characteristic<uint8_t>();
	addCharacteristic(_sampleCurrentCharacteristic);
	_sampleCurrentCharacteristic->setUUID(UUID(getUUID(), SAMPLE_CURRENT_UUID));
	_sampleCurrentCharacteristic->setName("Sample Current");
	_sampleCurrentCharacteristic->setDefaultValue(0);
	_sampleCurrentCharacteristic->setWritable(true);
	_sampleCurrentCharacteristic->onWrite([&](const uint8_t& value) -> void {
		CommandHandler::getInstance().handleCommand(CMD_SAMPLE_POWER, (buffer_ptr_t)&value, 1);
	});
}

void PowerService::addCurrentCurveCharacteristic() {
	_currentCurveCharacteristic = new Characteristic<uint8_t*>();
	addCharacteristic(_currentCurveCharacteristic);
	_currentCurveCharacteristic->setUUID(UUID(getUUID(), CURRENT_CURVE_UUID));
	_currentCurveCharacteristic->setName("Current Curve");
	_currentCurveCharacteristic->setWritable(false);
	_currentCurveCharacteristic->setNotifies(true);

	MasterBuffer& mb = MasterBuffer::getInstance();
	uint8_t *buffer = NULL;
	uint16_t size = 0;
	mb.getBuffer(buffer, size);
	LOGd("Assign buffer of size %i to current curve", size);
=======
//! Do we really want to use the PWM for this, or just set the pin to zero?
//! TODO: turn off normally, but make sure we enable the completely PWM again on request
void PowerService::turnOff() {
	//! update pwm characteristic so that the current value can be read from the characteristic
	if (_pwmCharacteristic != NULL) {
		(*_pwmCharacteristic) = 0;
	}
	PWM::getInstance().setValue(0, 0);
}

//! Do we really want to use the PWM for this, or just set the pin to zero?
//! TODO: turn on normally, but make sure we enable the completely PWM again on request
void PowerService::turnOn() {
	//! update pwm characteristic so that the current value can be read from the characteristic
	if (_pwmCharacteristic != NULL) {
		(*_pwmCharacteristic) = 255;
	}
	PWM::getInstance().setValue(0, 255);
}

void PowerService::dim(uint8_t value) {
	//! update pwm characteristic so that the current value can be read from the characteristic
	if (_pwmCharacteristic != NULL) {
		(*_pwmCharacteristic) = value;
	}
	PWM::getInstance().setValue(0, value);
}

void PowerService::addPowerSamplesCharacteristic() {
	_powerSamplesCharacteristic = new Characteristic<uint8_t*>();
	addCharacteristic(_powerSamplesCharacteristic);
	_powerSamplesCharacteristic->setUUID(UUID(getUUID(), POWER_SAMPLES_UUID));
	_powerSamplesCharacteristic->setName("Power Curve");
	_powerSamplesCharacteristic->setWritable(false);
	_powerSamplesCharacteristic->setNotifies(true);

	buffer_ptr_t buffer = NULL;
	uint16_t size = 0;
#if CONTINUOUS_POWER_SAMPLER == 1
#if CHAR_MESHING == 1
	buffer = (buffer_ptr_t) _powerSamplesMeshMsg;
	size = sizeof(_powerSamplesMeshMsg);
#else
	//! Something silly for now
	buffer = (buffer_ptr_t) _currentSampleCircularBuf.getBuffer();
	size = 0;
#endif
#else
	_powerSamples.getBuffer(buffer, size);
#endif
	LOGd("buffer=%u", buffer);
>>>>>>> bfcffe4b

	_powerSamplesCharacteristic->setValue(buffer);
	_powerSamplesCharacteristic->setMaxLength(size);
	_powerSamplesCharacteristic->setDataLength(size);
}

void PowerService::addPowerConsumptionCharacteristic() {
	_powerConsumptionCharacteristic = new Characteristic<uint16_t>();
	addCharacteristic(_powerConsumptionCharacteristic);
	_powerConsumptionCharacteristic->setUUID(UUID(getUUID(), CURRENT_CONSUMPTION_UUID));
	_powerConsumptionCharacteristic->setName("Power Consumption");
	_powerConsumptionCharacteristic->setDefaultValue(0);
	_powerConsumptionCharacteristic->setWritable(false);
	_powerConsumptionCharacteristic->setNotifies(true);
}

<<<<<<< HEAD
void PowerService::handleEvent(uint16_t evt, void* p_data, uint16_t length) {
	switch(evt) {
	case EVT_POWER_OFF:
	case EVT_POWER_ON: {
		if (_pwmCharacteristic) {
			LOGi("pwm update");
			(*_pwmCharacteristic) = *(uint8_t*)p_data;
		}
		break;
	}
	case EVT_POWER_CURVE: {
		if (_currentCurveCharacteristic) {
			LOGi("current curve update");
			_currentCurveCharacteristic->setDataLength(length);
			_currentCurveCharacteristic->notify();
		}
		break;
	}
	case EVT_POWER_CONSUMPTION: {
		if (_powerConsumptionCharacteristic) {
			LOGi("power consumption update");
			(*_powerConsumptionCharacteristic) = *(uint32_t*)p_data;
=======

void PowerService::powerSampleInit() {
	uint16_t contSize = _currentSampleCircularBuf.getMaxByteSize() + _voltageSampleCircularBuf.getMaxByteSize();
	contSize += sizeof(power_samples_mesh_message_t);

	uint16_t burstSize = _powerSamples.getMaxLength();

	size_t size = (burstSize > contSize) ? burstSize : contSize;
	_powerSamplesBuffer = (buffer_ptr_t) calloc(size, sizeof(uint8_t));
	LOGd("power sample buffer=%u size=%u", _powerSamplesBuffer, size);

#if CONTINUOUS_POWER_SAMPLER == 1
	buffer_ptr_t buffer = _powerSamplesBuffer;
	_currentSampleCircularBuf.assign(buffer, _currentSampleCircularBuf.getMaxByteSize());
	buffer += _currentSampleCircularBuf.getMaxByteSize();
	_voltageSampleCircularBuf.assign(buffer, _voltageSampleCircularBuf.getMaxByteSize());
	buffer += _voltageSampleCircularBuf.getMaxByteSize();
#if CHAR_MESHING == 1
	_powerSamplesMeshMsg = (power_samples_mesh_message_t*) buffer;
	buffer += sizeof(power_samples_mesh_message_t);
#endif
//	_currentSampleTimestamps.assign();
//	_voltageSampleTimestamps.assign();

#else
	_powerSamples.assign(_powerSamplesBuffer, size);
#endif
}


void PowerService::powerSampleFirstStart() {
	LOGi("Init ADC");
	uint8_t pins[] = {PIN_AIN_CURRENT, PIN_AIN_VOLTAGE};
	ADC::getInstance().init(pins, 2);

#if CONTINUOUS_POWER_SAMPLER == 1
	ADC::getInstance().setBuffers(&_currentSampleCircularBuf, 0);
	ADC::getInstance().setBuffers(&_voltageSampleCircularBuf, 1);
//	ADC::getInstance().setTimestampBuffers(&_currentSampleTimestamps, 0);
//	ADC::getInstance().setTimestampBuffers(&_voltageSampleTimestamps, 1);
	powerSampleStart();
#else
	ADC::getInstance().setBuffers(_powerSamples.getCurrentSamplesBuffer(), 0);
	ADC::getInstance().setBuffers(_powerSamples.getVoltageSamplesBuffer(), 1);
	ADC::getInstance().setTimestampBuffers(_powerSamples.getCurrentTimestampsBuffer(), 0);
	ADC::getInstance().setTimestampBuffers(_powerSamples.getVoltageTimestampsBuffer(), 1);
//	Timer::getInstance().start(_staticPowerSamplingStartTimer, MS_TO_TICKS(POWER_SAMPLE_BURST_INTERVAL), this);
	powerSampleStart();
#endif
}


void PowerService::powerSampleStart() {
	LOGd("Start power sample");
#if CONTINUOUS_POWER_SAMPLER == 1
	_currentSampleCircularBuf.clear();
	_voltageSampleCircularBuf.clear();
	_powerSamplesCount = 0;
//	_currentSampleTimestamps.clear();
//	_voltageSampleTimestamps.clear();
	Timer::getInstance().start(_staticPowerSamplingReadTimer, MS_TO_TICKS(POWER_SAMPLE_CONT_INTERVAL), this);
#else
	_powerSamples.clear();
	_powerSamplesProcessed = false;
#endif
	ADC::getInstance().start();
}


void PowerService::powerSampleReadBuffer() {

	//! If one of the buffers is full, this means they're not aligned anymore: clear all.
	if (_currentSampleCircularBuf.full() || _voltageSampleCircularBuf.full()) {
		powerSampleStart();
	}

	uint16_t numCurentSamples = _currentSampleCircularBuf.size();
	uint16_t numVoltageSamples = _voltageSampleCircularBuf.size();
	uint16_t numSamples = (numCurentSamples > numVoltageSamples) ? numVoltageSamples : numCurentSamples;
	if (numSamples > 0) {
		uint16_t power;
		uint16_t current;
		uint16_t voltage;
		int32_t diff;
		if (_powerSamplesCount == 0) {
			current = _currentSampleCircularBuf.pop();
			voltage = _voltageSampleCircularBuf.pop();
			power = current*voltage;
#if CHAR_MESHING == 1
			_powerSamplesMeshMsg->samples[_powerSamplesCount] = power;
#endif
//			_lastPowerSample = power;
			numSamples--;
			_powerSamplesCount++;
		}
		for (int i=0; i<numSamples; i++) {
			current = _currentSampleCircularBuf.pop();
			voltage = _voltageSampleCircularBuf.pop();
			power = current*voltage;
#if CHAR_MESHING == 1
			_powerSamplesMeshMsg->samples[_powerSamplesCount] = power;
#endif

//			diff = _lastPowerSample - power;
//			_lastPowerSample = power;
			_powerSamplesCount++;

		}

		if (_powerSamplesCount >= POWER_SAMPLE_MESH_NUM_SAMPLES) {
#if CHAR_MESHING == 1
			if (!nb_full()) {
				MeshControl::getInstance().sendPowerSamplesMessage(_powerSamplesMeshMsg);
				_powerSamplesCount = 0;
			}
#else
			LOGd("Send message of %u samples", _powerSamplesCount);
			_powerSamplesCount = 0;
#endif
>>>>>>> bfcffe4b
		}

	}
<<<<<<< HEAD
	}
}
=======

	Timer::getInstance().start(_staticPowerSamplingReadTimer, MS_TO_TICKS(POWER_SAMPLE_CONT_INTERVAL), this);
}


void PowerService::powerSampleFinish() {
	LOGd("powerSampleFinish");

	//! TODO: check if current and voltage samples are of equal length.
	//! If not, one may have been cleared at some point due to too large timestamp difference.

	_powerSamplesProcessed = true;
	_powerSamplesCharacteristic->setDataLength(_powerSamples.getDataLength());
	_powerSamplesCharacteristic->notify();

//#if SERIAL_VERBOSITY==DEBUG
//	//! Print samples
//	uint32_t currentTimestamp = 0;
//	uint32_t voltageTimestamp = 0;
//	_log(DEBUG, "samples:\r\n");
//	for (int i=0; i<_powerSamples.size(); i++) {
//		_powerSamples.getCurrentTimestampsBuffer()->getValue(currentTimestamp, i);
//		_powerSamples.getVoltageTimestampsBuffer()->getValue(voltageTimestamp, i);
//		_log(DEBUG, "%u %u %u %u,  ", currentTimestamp, (*_powerSamples.getCurrentSamplesBuffer())[i], voltageTimestamp, (*_powerSamples.getVoltageSamplesBuffer())[i]);
//		if (!((i+1) % 3)) {
//			_log(DEBUG, "\r\n");
//		}
//	}
//	_log(DEBUG, "\r\n");
//#endif

#if SERIAL_VERBOSITY==DEBUG
	uint32_t currentTimestamp = 0;
	_log(DEBUG, "current samples:\r\n");
	for (int i=0; i<_powerSamples.size(); i++) {
		_powerSamples.getCurrentTimestampsBuffer()->getValue(currentTimestamp, i);
		_log(DEBUG, "%u %u,  ", currentTimestamp, (*_powerSamples.getCurrentSamplesBuffer())[i]);
		if (!((i+1) % 6)) {
			_log(DEBUG, "\r\n");
		}
	}
	uint32_t voltageTimestamp = 0;
	_log(DEBUG, "\r\nvoltage samples:\r\n");
	for (int i=0; i<_powerSamples.size(); i++) {
		_powerSamples.getVoltageTimestampsBuffer()->getValue(voltageTimestamp, i);
		_log(DEBUG, "%u %u,  ", voltageTimestamp, (*_powerSamples.getVoltageSamplesBuffer())[i]);
		if (!((i+1) % 6)) {
			_log(DEBUG, "\r\n");
		}
	}
	_log(DEBUG, "\r\n");
#endif

	//! Start new sample after some time
	Timer::getInstance().start(_staticPowerSamplingStartTimer, MS_TO_TICKS(POWER_SAMPLE_BURST_INTERVAL), this);
}
>>>>>>> bfcffe4b
<|MERGE_RESOLUTION|>--- conflicted
+++ resolved
@@ -5,18 +5,7 @@
  * License: LGPLv3+, Apache License, or MIT, your choice
  */
 
-<<<<<<< HEAD
-#include <cstdio>
-
-#include <services/cs_PowerService.h>
-
-#include <cfg/cs_UuidConfig.h>
-#include <drivers/cs_Serial.h>
-#include <drivers/cs_Timer.h>
-#include <processing/cs_CommandHandler.h>
-#include <processing/cs_PowerSampling.h>
-#include <structs/buffer/cs_MasterBuffer.h>
-=======
+/*
 //#include <cstdio>
 //
 #include "services/cs_PowerService.h"
@@ -38,21 +27,27 @@
 
 // change to #def to enable output of sample current values
 #undef PRINT_SAMPLE_CURRENT
-
-extern "C" {
-#include "third/protocol/notification_buffer.h"
-}
->>>>>>> bfcffe4b
+*/
+
+#include <cstdio>
+
+#include <services/cs_PowerService.h>
+
+#include <cfg/cs_UuidConfig.h>
+#include <drivers/cs_Serial.h>
+#include <drivers/cs_Timer.h>
+#include <processing/cs_CommandHandler.h>
+#include <processing/cs_PowerSampling.h>
+#include <structs/buffer/cs_MasterBuffer.h>
 
 using namespace BLEpp;
 
 PowerService::PowerService() : EventListener(),
 		_pwmCharacteristic(NULL),
 		_relayCharacteristic(NULL),
+		_sampleCurrentCharacteristic(NULL),
 		_powerConsumptionCharacteristic(NULL),
-<<<<<<< HEAD
 		_currentCurveCharacteristic(NULL)
-=======
 		_powerSamplesCharacteristic(NULL),
 //		_currentLimitCharacteristic(NULL),
 		_powerSamplesBuffer(NULL),
@@ -61,11 +56,6 @@
 #if CHAR_MESHING == 1
 		_powerSamplesMeshMsg(NULL),
 #endif
-		_currentLimitVal(0)
-//		_adcInitialized(false),
-//		_currentLimitInitialized(false),
-//		_samplingType(0)
->>>>>>> bfcffe4b
 {
 	EventDispatcher::getInstance().addListener(this);
 
@@ -75,20 +65,14 @@
 
 	addCharacteristics();
 
-<<<<<<< HEAD
 	// todo: enable again if tick is needed
 //	Timer::getInstance().createSingleShot(_appTimerId, (app_timer_timeout_handler_t)PowerService::staticTick);
-=======
-	init();
-
-	Timer::getInstance().createSingleShot(_appTimerId, (app_timer_timeout_handler_t)PowerService::staticTick);
 
 	Timer::getInstance().createSingleShot(_staticPowerSamplingStartTimer, (app_timer_timeout_handler_t)PowerService::staticPowerSampleStart);
 	Timer::getInstance().createSingleShot(_staticPowerSamplingReadTimer, (app_timer_timeout_handler_t)PowerService::staticPowerSampleRead);
 
 	//! Start sampling
 	powerSampleFirstStart();
->>>>>>> bfcffe4b
 }
 
 void PowerService::addCharacteristics() {
@@ -125,10 +109,6 @@
 	addCharacteristicsDone();
 }
 
-<<<<<<< HEAD
-//void PowerService::tick() {
-//	scheduleNextTick();
-=======
 void PowerService::tick() {
 	if (!_powerSamplesProcessed && _powerSamples.full()) {
 		powerSampleFinish();
@@ -140,15 +120,6 @@
 void PowerService::scheduleNextTick() {
 	Timer::getInstance().start(_appTimerId, HZ_TO_TICKS(POWER_SERVICE_UPDATE_FREQUENCY), this);
 }
-
-//void PowerService::loadPersistentStorage() {
-//	Storage::getInstance().readStorage(_storageHandle, &_storageStruct, sizeof(_storageStruct));
->>>>>>> bfcffe4b
-//}
-
-//void PowerService::scheduleNextTick() {
-//	Timer::getInstance().start(_appTimerId, HZ_TO_TICKS(POWER_SERVICE_UPDATE_FREQUENCY), this);
-//}
 
 void PowerService::addPWMCharacteristic() {
 	_pwmCharacteristic = new Characteristic<uint8_t>();
@@ -175,61 +146,6 @@
 	});
 }
 
-<<<<<<< HEAD
-void PowerService::addSampleCurrentCharacteristic() {
-	_sampleCurrentCharacteristic = new Characteristic<uint8_t>();
-	addCharacteristic(_sampleCurrentCharacteristic);
-	_sampleCurrentCharacteristic->setUUID(UUID(getUUID(), SAMPLE_CURRENT_UUID));
-	_sampleCurrentCharacteristic->setName("Sample Current");
-	_sampleCurrentCharacteristic->setDefaultValue(0);
-	_sampleCurrentCharacteristic->setWritable(true);
-	_sampleCurrentCharacteristic->onWrite([&](const uint8_t& value) -> void {
-		CommandHandler::getInstance().handleCommand(CMD_SAMPLE_POWER, (buffer_ptr_t)&value, 1);
-	});
-}
-
-void PowerService::addCurrentCurveCharacteristic() {
-	_currentCurveCharacteristic = new Characteristic<uint8_t*>();
-	addCharacteristic(_currentCurveCharacteristic);
-	_currentCurveCharacteristic->setUUID(UUID(getUUID(), CURRENT_CURVE_UUID));
-	_currentCurveCharacteristic->setName("Current Curve");
-	_currentCurveCharacteristic->setWritable(false);
-	_currentCurveCharacteristic->setNotifies(true);
-
-	MasterBuffer& mb = MasterBuffer::getInstance();
-	uint8_t *buffer = NULL;
-	uint16_t size = 0;
-	mb.getBuffer(buffer, size);
-	LOGd("Assign buffer of size %i to current curve", size);
-=======
-//! Do we really want to use the PWM for this, or just set the pin to zero?
-//! TODO: turn off normally, but make sure we enable the completely PWM again on request
-void PowerService::turnOff() {
-	//! update pwm characteristic so that the current value can be read from the characteristic
-	if (_pwmCharacteristic != NULL) {
-		(*_pwmCharacteristic) = 0;
-	}
-	PWM::getInstance().setValue(0, 0);
-}
-
-//! Do we really want to use the PWM for this, or just set the pin to zero?
-//! TODO: turn on normally, but make sure we enable the completely PWM again on request
-void PowerService::turnOn() {
-	//! update pwm characteristic so that the current value can be read from the characteristic
-	if (_pwmCharacteristic != NULL) {
-		(*_pwmCharacteristic) = 255;
-	}
-	PWM::getInstance().setValue(0, 255);
-}
-
-void PowerService::dim(uint8_t value) {
-	//! update pwm characteristic so that the current value can be read from the characteristic
-	if (_pwmCharacteristic != NULL) {
-		(*_pwmCharacteristic) = value;
-	}
-	PWM::getInstance().setValue(0, value);
-}
-
 void PowerService::addPowerSamplesCharacteristic() {
 	_powerSamplesCharacteristic = new Characteristic<uint8_t*>();
 	addCharacteristic(_powerSamplesCharacteristic);
@@ -253,7 +169,6 @@
 	_powerSamples.getBuffer(buffer, size);
 #endif
 	LOGd("buffer=%u", buffer);
->>>>>>> bfcffe4b
 
 	_powerSamplesCharacteristic->setValue(buffer);
 	_powerSamplesCharacteristic->setMaxLength(size);
@@ -270,7 +185,6 @@
 	_powerConsumptionCharacteristic->setNotifies(true);
 }
 
-<<<<<<< HEAD
 void PowerService::handleEvent(uint16_t evt, void* p_data, uint16_t length) {
 	switch(evt) {
 	case EVT_POWER_OFF:
@@ -293,7 +207,11 @@
 		if (_powerConsumptionCharacteristic) {
 			LOGi("power consumption update");
 			(*_powerConsumptionCharacteristic) = *(uint32_t*)p_data;
-=======
+		}
+	}
+	}
+}
+
 
 void PowerService::powerSampleInit() {
 	uint16_t contSize = _currentSampleCircularBuf.getMaxByteSize() + _voltageSampleCircularBuf.getMaxByteSize();
@@ -413,14 +331,9 @@
 			LOGd("Send message of %u samples", _powerSamplesCount);
 			_powerSamplesCount = 0;
 #endif
->>>>>>> bfcffe4b
-		}
-
-	}
-<<<<<<< HEAD
-	}
-}
-=======
+		}
+
+	}
 
 	Timer::getInstance().start(_staticPowerSamplingReadTimer, MS_TO_TICKS(POWER_SAMPLE_CONT_INTERVAL), this);
 }
@@ -474,7 +387,6 @@
 	_log(DEBUG, "\r\n");
 #endif
 
-	//! Start new sample after some time
-	Timer::getInstance().start(_staticPowerSamplingStartTimer, MS_TO_TICKS(POWER_SAMPLE_BURST_INTERVAL), this);
-}
->>>>>>> bfcffe4b
+	//! Unlock the buffer
+	MasterBuffer::getInstance().unlock();
+}
