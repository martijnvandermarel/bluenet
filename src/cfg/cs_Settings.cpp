--- conflicted
+++ resolved
@@ -148,17 +148,14 @@
 		setUint16(type, payload, length, persistent, _storageStruct.scanFilterSendFraction);
 		break;
 	}
-<<<<<<< HEAD
 	case CONFIG_SAMPLING_INTERVAL: {
 		setUint16(type, payload, length, persistent, _storageStruct.samplingInterval);
 		break;
 	}
 	case CONFIG_SAMPLING_TIME: {
 		setUint16(type, payload, length, persistent, _storageStruct.samplingTime);
-=======
 	case CONFIG_RESET_COUNTER: {
 		setStateVar(type, payload, length, persistent, _stateVars.resetCounter);
->>>>>>> 2b3976c4
 		break;
 	}
 	default:
@@ -290,19 +287,9 @@
 		LOGd("Read scan filter send fraction");
 		return getUint16(type, streamBuffer, _storageStruct.scanFilterSendFraction, SCAN_FILTER_SEND_FRACTION);
 	}
-<<<<<<< HEAD
-	case CONFIG_SAMPLING_INTERVAL: {
-		LOGd("Read sampling interval");
-		return getUint16(type, streamBuffer, _storageStruct.samplingInterval, SAMPLING_INTERVAL);
-	}
-	case CONFIG_SAMPLING_TIME: {
-		LOGd("Read sampling interval");
-		return getUint16(type, streamBuffer, _storageStruct.samplingTime, SAMPLING_TIME);
-=======
 	case CONFIG_RESET_COUNTER: {
 		LOGd("Read reset counter");
 		return getStateVar(type, streamBuffer, _stateVars.resetCounter, -1);
->>>>>>> 2b3976c4
 	}
 	default: {
 		LOGw("There is no such configuration type (%u).", type);
