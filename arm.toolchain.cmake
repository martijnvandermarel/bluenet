--- conflicted
+++ resolved
@@ -178,33 +178,6 @@
 	MESSAGE(FATAL_ERROR "We require a BLUETOOTH_NAME in CMakeBuild.config (5 characters or less), i.e. \"Crown\" (with quotes)")
 ENDIF()
 
-<<<<<<< HEAD
-# Publish all options as CMake options as well 
-
-SET(CROWNSTONE_SERVICE                 "${CROWNSTONE_SERVICE}"                 CACHE STRING "Enable machine-centric service")
-SET(INDOOR_SERVICE                     "${INDOOR_SERVICE}"                     CACHE STRING "Enable human-centric indoor localization service")
-SET(GENERAL_SERVICE                    "${GENERAL_SERVICE}"                    CACHE STRING "Enable human-centric general service")
-SET(POWER_SERVICE                      "${POWER_SERVICE}"                      CACHE STRING "Enable human-centric power service")
-SET(SCHEDULE_SERVICE                   "${SCHEDULE_SERVICE}"                   CACHE STRING "Enable human-centric schedule service")
-
-SET(CHAR_CONTROL                       "${CHAR_CONTROL}"                       CACHE STRING "Enable control characteristic")
-SET(CHAR_MESHING                       "${CHAR_MESHING}"                       CACHE STRING "Enable meshing characteristic")
-SET(CHAR_TEMPERATURE                   "${CHAR_TEMPERATURE}"                   CACHE STRING "Enable temperature characteristic")
-SET(CHAR_RESET                         "${CHAR_RESET}"                         CACHE STRING "Enable reset characteristic")
-SET(CHAR_CONFIGURATION                 "${CHAR_CONFIGURATION}"                 CACHE STRING "Enable configuration characteristic")
-SET(CHAR_STATE                         "${CHAR_STATE}"                         CACHE STRING "Enable state characteristic")
-SET(CHAR_PWM                           "${CHAR_PWM}"                           CACHE STRING "Enable PWM characteristic")
-SET(CHAR_SAMPLE_CURRENT                "${CHAR_SAMPLE_CURRENT}"                CACHE STRING "Enable sample current characteristic")
-SET(CHAR_CURRENT_LIMIT                 "${CHAR_CURRENT_LIMIT}"                 CACHE STRING "Enable current limit characteristic")
-SET(CHAR_RSSI                          "${CHAR_RSSI}"                          CACHE STRING "Enable RSSI characteristic")
-SET(CHAR_SCAN_DEVICES                  "${CHAR_SCAN_DEVICES}"                  CACHE STRING "Enable scan devices characteristic")
-SET(CHAR_TRACK_DEVICES                 "${CHAR_TRACK_DEVICES}"                 CACHE STRING "Enable track devices characteristic")
-SET(CHAR_RELAY                         "${CHAR_RELAY}"                         CACHE STRING "Enable relay characteristic")
-SET(CHAR_SCHEDULE                      "${CHAR_SCHEDULE}"                      CACHE STRING "Enable schedule characteristic")
-
-SET(BLUETOOTH_NAME                     "${BLUETOOTH_NAME}"                     CACHE STRING "Name of Bluetooth device")
-
-=======
 # Publish all options as CMake options as well
 #
 #SET(CROWNSTONE_SERVICE                 "${CROWNSTONE_SERVICE}"                 CACHE STRING "Enable machine-centric service")
@@ -317,7 +290,6 @@
 SET(CHAR_TRACK_DEVICES                          "${CHAR_TRACK_DEVICES}"             CACHE STRING "CHAR_TRACK_DEVICES" FORCE)
 SET(CHAR_RELAY                                  "${CHAR_RELAY}"                     CACHE STRING "CHAR_RELAY" FORCE)
 SET(CHAR_SCHEDULE                               "${CHAR_SCHEDULE}"                  CACHE STRING "CHAR_SCHEDULE" FORCE)
->>>>>>> f52e0334
 
 GET_DIRECTORY_PROPERTY( DirDefs DIRECTORY ${CMAKE_SOURCE_DIR} COMPILE_DEFINITIONS )
 
