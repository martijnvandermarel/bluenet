--- conflicted
+++ resolved
@@ -61,14 +61,6 @@
  *
  ********************************************************************/
 
-<<<<<<< HEAD
-#define ENCRYPTED_HEADER_SIZE (sizeof(uint32_t) + sizeof(uint32_t))
-#define MAX_ENCRYPTED_PAYLOAD_LENGTH ((RBC_MESH_VALUE_MAX_LEN - ENCRYPTED_HEADER_SIZE) - ((RBC_MESH_VALUE_MAX_LEN - ENCRYPTED_HEADER_SIZE) % 16))
-#define PAYLOAD_HEADER_SIZE (sizeof(uint32_t))
-#define MAX_MESH_MESSAGE_LENGTH (MAX_ENCRYPTED_PAYLOAD_LENGTH - PAYLOAD_HEADER_SIZE)
-
-=======
->>>>>>> ea9c3fc7
 struct encrypted_mesh_message_t {
 	uint32_t messageCounter;
 	uint32_t random;
@@ -155,32 +147,6 @@
  * STATE
  ********************************************************************/
 
-<<<<<<< HEAD
-struct __attribute__((__packed__)) state_item_t {
-	id_type_t id;
-	uint8_t  switchState;
-	uint8_t  eventBitmask;
-	int32_t powerUsage;
-	int32_t accumulatedEnergy;
-};
-
-#define STATE_HEADER_SIZE (sizeof(uint8_t) + sizeof(uint8_t) + sizeof(uint8_t))
-#define MAX_STATE_ITEMS ((MAX_MESH_MESSAGE_LENGTH - STATE_HEADER_SIZE) / sizeof(state_item_t))
-
-/*
- * tail points to the index where the next element will be added
- * head points to the index where the first element can be read
- * size indicates the number of elements in the list
- */
-struct __attribute__((__packed__)) state_message_t {
-	uint8_t head; // Place of oldest item
-	uint8_t tail; // Place where a new item will be put
-	uint8_t size; // Number of items in the message
-	state_item_t list[MAX_STATE_ITEMS];
-};
-
-=======
->>>>>>> ea9c3fc7
 /*
  * HELPER FUNCTIONS
  */
