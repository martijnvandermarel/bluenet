--- conflicted
+++ resolved
@@ -1,9 +1,5 @@
-<<<<<<< HEAD
 /**
  * Author: Dominik Egger
-=======
-/*
->>>>>>> 6ecbb7e2
  * Author: Anne van Rossum
  * Copyright: Distributed Organisms B.V. (DoBots)
  * Date: 4 Nov., 2014
@@ -28,12 +24,12 @@
 
 }
 
-// values are updated MESH_UPDATE_FREQUENCY times per second
+//! values are updated MESH_UPDATE_FREQUENCY times per second
 #define MESH_UPDATE_FREQUENCY 10
-// number of channels used in the mesh
+//! number of channels used in the mesh
 #define MESH_NUM_OF_CHANNELS 2
-// time given for boot up (every first message received on each channel
-// will be ignored during boot up)
+//! time given for boot up (every first message received on each channel
+//! will be ignored during boot up)
 #define BOOT_TIME 1000 // 1 second
 
 #define MESH_ACCESS_ADDR 0xA541A68E
@@ -52,14 +48,10 @@
 	//! app timer id for tick function
 	uint32_t				 _appTimerId;
 
-<<<<<<< HEAD
 	bool                     _first[MESH_NUM_OF_CHANNELS];
 	uint32_t                 _mesh_init_time = 0;
 
-	// constructor is hidden from the user
-=======
 	//! constructor is hidden from the user
->>>>>>> 6ecbb7e2
 	CMesh();
 
 	//! destructor is hidden from the user
@@ -91,13 +83,7 @@
 	void startTicking() { Timer::getInstance().start(_appTimerId, APP_TIMER_TICKS(1, APP_TIMER_PRESCALER), this); };
 	void stopTicking() { Timer::getInstance().stop(_appTimerId); };
 
-<<<<<<< HEAD
-	// send message
-=======
 	//! send message
-//	void send(uint8_t handle, uint32_t value);
-
->>>>>>> 6ecbb7e2
 	void send(uint8_t channel, void* p_data, uint8_t length);
 
 	//! returns last message on channel
