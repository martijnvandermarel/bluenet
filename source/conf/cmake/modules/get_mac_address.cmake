--- conflicted
+++ resolved
@@ -17,11 +17,7 @@
 		return()
 	endif()
 
-<<<<<<< HEAD
-	#message(STATUS "Parse mac address output \"${output}\"")
-=======
-	message(STATUS "Parse mac address output \"${output}\"")
->>>>>>> 14b4cc8d
+	message(DEBUG "Parse mac address output \"${output}\"")
 	string(REGEX MATCH "^0x([0-9a-fA-F]+): *([0-9a-fA-F]+) *([0-9a-fA-F]+) *([0-9a-fA-F]+) *([0-9a-fA-F]+) *([0-9a-fA-F]+) *([0-9a-fA-F]+)" Tmp ${output})
 	set(Byte1 ${CMAKE_MATCH_2})
 	set(Byte2 ${CMAKE_MATCH_3})
@@ -30,7 +26,6 @@
 	set(Byte5 ${CMAKE_MATCH_6})
 	set(Byte6 ${CMAKE_MATCH_7})
 
-<<<<<<< HEAD
 	# A Bluetooth address consists of 6 bytes (48 bits)
 	# It is divided into three parts:
 	#  - Two bytes NAP (Non-significant Address Part)
@@ -42,21 +37,14 @@
 	# The hardware has a randomly generated address. However, some bits will be overwritten
 	# so that it conforms to the Bluetooth spec.
 
-	# The address will be a: Random Static Address
+	# The address will be a "Random Static Address"
 	#   This is denoted by the last bits being 11, hence, the OR with 0xC0
 	#   We only do this for the last two bits (w.r.t. endianness in flash) of the total of 48 bits.
 	#   These are the first two bits over the air.
-=======
-	# The address will be a Random Static Address
-	# This is denoted by the last bits being 11, hence, the OR with 0xC0
-	# We only do this for the last two bits (w.r.t. endianness in flash) of the total of 48 bits.
-	# These are the first two bits over the air
->>>>>>> 14b4cc8d
 	from_hex("0xC0" Mask)
 	bitwise_or(${Byte6} "${Mask}" Byte6StaticAddress)
 	to_hex("${Byte6StaticAddress}" Byte6StaticAddressHex "")
 
-<<<<<<< HEAD
 	# On the nRF52840 a byte like 0x21 becomes 0xF3. Thus 0010 0001b becomes 1111 0011b.
 	# Hence we don't only OR with 0xC0
 	# - We OR with 0x01 (multicast rather than unicast)
@@ -64,18 +52,16 @@
 	# - We OR with 0x10 (TODO: what does this signify?)
 	# Total OR becomes 0x13
 	if("${NRF_DEVICE}" STREQUAL "NRF52840_XXAA")
-		message(STATUS "Apply extra mask for ${NRF_DEVICE} device")
+		message(VERBOSE "Apply extra mask for ${NRF_DEVICE} device")
 		from_hex("0x13" Mask)
 		bitwise_or(${Byte6StaticAddress} "${Mask}" Byte6StaticAddress)
 		to_hex("${Byte6StaticAddress}" Byte6StaticAddressHex "")
 	else()
-		message(STATUS "No extra mask applied for ${NRF_DEVICE} device")
+		message(VERBOSE "No extra mask applied for ${NRF_DEVICE} device")
 	endif()
 
-=======
->>>>>>> 14b4cc8d
 	set(Address "${Byte6StaticAddressHex}:${Byte5}:${Byte4}:${Byte3}:${Byte2}:${Byte1}")
-	message(STATUS "Address: ${Address}")
+	message(STATUS "Bluetooth address: ${Address}")
 
 	set(${MAC_ADDRESS} "${Address}" PARENT_SCOPE)
 endfunction()