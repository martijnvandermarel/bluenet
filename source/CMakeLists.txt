######################################################################################################################
# The build systems uses CMake. All the automatically generated code falls under the Lesser General Public License
# (LGPL GNU v3), the Apache License, or the MIT license, your choice.
#
# Author:	 Anne C. van Rossum (Distributed Organisms B.V.)
# Date: 	 Oct 28, 2013
#
# Copyright © 2013 Anne C. van Rossum <anne@dobots.nl>
#######################################################################################################################

CMAKE_MINIMUM_REQUIRED(VERSION 2.8)

# Set application shorthand
SET(APPLICATION_SHORTHAND "crownstone")

# Set name of project
SET(PROJECT_NAME ${APPLICATION_SHORTHAND})

# Set the main file to use for this application
SET(MAIN_FILE "cs_Crownstone.cpp")

# The directory with additional CMake files
set(DEFAULT_CONF_CMAKE_PATH ${CMAKE_SOURCE_DIR}/conf/cmake)

SET(CMAKE_USER_MAKE_RULES_OVERRIDE_CXX ${DEFAULT_CONF_CMAKE_PATH}/override_cxx.cmake)
SET(CMAKE_USER_MAKE_RULES_OVERRIDE_C ${DEFAULT_CONF_CMAKE_PATH}/override_c.cmake)

# Start a project
PROJECT(${PROJECT_NAME}) 

# Other search directories for cmake
set(DEFAULT_MODULES_PATH ${DEFAULT_CONF_CMAKE_PATH}/modules)
set(THIRD_MODULES_PATH ${DEFAULT_CONF_CMAKE_PATH}/modules/third)
set(CMAKE_MODULE_PATH "${CMAKE_MODULE_PATH};${CMAKE_CONF_CMAKE_PATH};${DEFAULT_MODULES_PATH};${THIRD_MODULES_PATH}")

message(STATUS "Search for FindX files in ${CMAKE_MODULE_PATH}")

# Get compilation day, this will be used in the binary itself
string(TIMESTAMP COMPILATION_DAY "%Y-%m-%d")

# Get git info, this will be used in the binary in Debug build system
include(GetGitRevisionDescription)
get_git_head_revision(GIT_REFSPEC GIT_SHA1)

#######################################################################################################################

if(NOT CONFIG_DIR)
	set(CONFIG_DIR "config")
endif()

if(NOT GDB_PORT)
	set(GDB_PORT "2331")
endif()

if(NOT BOARD_TARGET)
	set(BOARD_TARGET "2331")
endif()

# Get the following information via JlinkExe and then ShowEmuList
if(NOT SERIAL_NUM)
	set(SERIAL_NUM "")
endif()

#if(NOT GIT_BRANCH)
#  message(FATAL_ERROR "The code should live on a branch in a git repository")
#endif()

SET(VERBOSITY                                "4"           CACHE STRING "Verbosity")
SET(HOST_TARGET                              "ON"          CACHE BOOL "Compile for host platform")
SET(NRF5_DIR                                 "unset"       CACHE STRING "The nRF5 sdk directory")
SET(WORKSPACE_DIR                            "unset"       CACHE STRING "The workspace directory")
SET(SOFTDEVICE_HEX_FILE                      ""            CACHE STRING "Softdevice hex file")
SET(PASS_FILE                                "dfu_pkg_signing_key" CACHE STRING "Pass file (containing key")
SET(KEY_FILE                                 "temp.key"    CACHE STRING "Pass file (containing key")
SET(SUPERUSER_SWITCH                         "sudo"        CACHE STRING "Switch to superuser")

MATH(EXPR SWO_PORT       "${GDB_PORT}+1")
MATH(EXPR TELNET_PORT    "${GDB_PORT}+2")
MATH(EXPR RTT_PORT       "${GDB_PORT}+16690")

#######################################################################################################################
# Show variables
#######################################################################################################################

MESSAGE(STATUS "Set verbosity to level: ${VERBOSITY}")
MESSAGE(STATUS "Compiler: ${CMAKE_C_COMPILER}")

IF(SERIAL_NUM STREQUAL "")
  MESSAGE(STATUS "Default JLink device (serial number not specified)")
ELSE()
  MESSAGE(STATUS "Serial number of JLink device to use ${SERIAL_NUM}")
ENDIF()

IF(GDB_PORT STREQUAL "2331")
	MESSAGE(STATUS "Default GDB port (2331)")
ENDIF()
MESSAGE(STATUS "GDB port to use ${GDB_PORT}")

#######################################################################################################################
# Include your own FindX cmake files and options in the following file!
#######################################################################################################################

#######################################################################################################################

MESSAGE(STATUS "Do not set application start address")
#MESSAGE(STATUS "Set application start address in linker script to ${APPLICATION_START_ADDRESS}")
#CONFIGURE_FILE(${CMAKE_SOURCE_DIR}/conf/nRF-softdevice.ld.in ${CMAKE_SOURCE_DIR}/conf/nRF-softdevice.ld)

# Libraries (math, stdc++ libraries, etc.) 
# Note! We CANNOT use the size-constrained *_s versions! anymore
# We don't seem to use any libraries anymore... except for including everything that comes with -std=c+11
#SET(LIBS "-lc ${LIBRARY_RUNTIME} ${LIBRARY_MATH} -lstdc++")
SET(LIBS "")

# Some debug information
IF(VERBOSITY GREATER 4)
	MESSAGE(STATUS "\"${PROJECT_NAME}\" uses the following CXX flags: \"${CMAKE_CXX_FLAGS}\" (can be empty)")
	MESSAGE(STATUS "Linked libraries: ${LIBS}")
ENDIF()

# Source directory
SET(SOURCE_DIR "src")

SET(CMAKE_INCLUDE_SYSTEM_FLAG_C "-isystem ")
SET(CMAKE_INCLUDE_SYSTEM_FLAG_CXX "-isystem ")

# Add separately include directories if we are to lazy to specify e.g. "#include <protocol/rbc_mesh.h>"
# We have removed include/third/nrf from here. This needs to be specified separately for the firmware versus the
# bootloader. Both need namely a different sdk_config.h file...
INCLUDE_DIRECTORIES("include")
INCLUDE_DIRECTORIES("include/ble")
INCLUDE_DIRECTORIES("include/third")
INCLUDE_DIRECTORIES("shared")

# TODO: Just only include th NRF5 directory and refer to the header files using that relative path in the source files
# Then we do not need to update the CMakeLists.txt file all the time
INCLUDE_DIRECTORIES(SYSTEM "${NRF5_DIR}")
INCLUDE_DIRECTORIES(SYSTEM "${NRF5_DIR}/components/toolchain/cmsis/include")
INCLUDE_DIRECTORIES(SYSTEM "${NRF5_DIR}/config")
INCLUDE_DIRECTORIES(SYSTEM "${NRF5_DIR}/components/libraries/fstorage")
INCLUDE_DIRECTORIES(SYSTEM "${NRF5_DIR}/components/libraries/experimental_section_vars")

SET(BOOTLOADER "_bootloader_.hex")

IF((DEFINED TEST_TARGET) AND "${TEST_TARGET}" STREQUAL "\"nrf5\"")
	MESSAGE(STATUS "Run test target. This will include source files as necessary")
ELSE()
	INCLUDE(crownstone.src)

	IF (NOT BUILD_MESHING)
		LIST(APPEND NORDIC_SOURCE "${NRF5_DIR}/components/libraries/timer/app_timer.c")
	ENDIF()

	LIST(APPEND FOLDER_SOURCE "${SOURCE_DIR}/${MAIN_FILE}")

	IF(VERBOSITY GREATER 4)
		FOREACH(crownstone_file ${FOLDER_SOURCE})
			MESSAGE(STATUS "Include Crownstone file: " ${crownstone_file})
		ENDFOREACH()
	ENDIF()

	# We add the source files explicitly. This is recommended in the cmake system and will also force us all the time to
	# consider the size of the final binary. Do not include things, if not necessary!

	#LIST(APPEND NORDIC_SOURCE "${NRF5_DIR}/modules/nrfx/mdk/gcc_startup_nrf52833.S")
	#set_property(SOURCE "${NRF5_DIR}/modules/nrfx/mdk/gcc_startup_nrf52833.S" PROPERTY LANGUAGE C)

	LIST(APPEND NORDIC_SOURCE "${NRF5_DIR}/modules/nrfx/mdk/gcc_startup_nrf52.S")
	set_property(SOURCE "${NRF5_DIR}/modules/nrfx/mdk/gcc_startup_nrf52.S" PROPERTY LANGUAGE C)

	# The following files are only added for the logging module by Nordic. It might be good to remove these files to
	# save space in production. It should then be enclosed within a macro.
	# Those files are: nrf_strerror.c

	LIST(APPEND NORDIC_SOURCE "${NRF5_DIR}/components/ble/common/ble_advdata.c")
	LIST(APPEND NORDIC_SOURCE "${NRF5_DIR}/components/ble/common/ble_srv_common.c")
	LIST(APPEND NORDIC_SOURCE "${NRF5_DIR}/components/libraries/atomic/nrf_atomic.c")
	LIST(APPEND NORDIC_SOURCE "${NRF5_DIR}/components/libraries/atomic_fifo/nrf_atfifo.c")
	LIST(APPEND NORDIC_SOURCE "${NRF5_DIR}/components/libraries/crc16/crc16.c")
	LIST(APPEND NORDIC_SOURCE "${NRF5_DIR}/components/libraries/experimental_section_vars/nrf_section_iter.c")
	LIST(APPEND NORDIC_SOURCE "${NRF5_DIR}/components/libraries/fds/fds.c")
	LIST(APPEND NORDIC_SOURCE "${NRF5_DIR}/components/libraries/fstorage/nrf_fstorage.c")
	LIST(APPEND NORDIC_SOURCE "${NRF5_DIR}/components/libraries/fstorage/nrf_fstorage_sd.c")
	LIST(APPEND NORDIC_SOURCE "${NRF5_DIR}/components/libraries/hardfault/hardfault_implementation.c")
	LIST(APPEND NORDIC_SOURCE "${NRF5_DIR}/components/libraries/hardfault/nrf52/handler/hardfault_handler_gcc.c")
	LIST(APPEND NORDIC_SOURCE "${NRF5_DIR}/components/libraries/scheduler/app_scheduler.c")
	LIST(APPEND NORDIC_SOURCE "${NRF5_DIR}/components/libraries/strerror/nrf_strerror.c")
	LIST(APPEND NORDIC_SOURCE "${NRF5_DIR}/components/libraries/util/app_error.c")
	LIST(APPEND NORDIC_SOURCE "${NRF5_DIR}/components/libraries/util/app_error_handler_gcc.c")
#	LIST(APPEND NORDIC_SOURCE "${NRF5_DIR}/components/libraries/util/app_error_weak.c")
	LIST(APPEND NORDIC_SOURCE "${NRF5_DIR}/components/libraries/util/app_util_platform.c")
	LIST(APPEND NORDIC_SOURCE "${NRF5_DIR}/components/libraries/util/nrf_assert.c")
	LIST(APPEND NORDIC_SOURCE "${NRF5_DIR}/components/softdevice/common/nrf_sdh.c")
	LIST(APPEND NORDIC_SOURCE "${NRF5_DIR}/components/softdevice/common/nrf_sdh_ble.c")
	LIST(APPEND NORDIC_SOURCE "${NRF5_DIR}/components/softdevice/common/nrf_sdh_soc.c")
	LIST(APPEND NORDIC_SOURCE "${NRF5_DIR}/modules/nrfx/drivers/src/nrfx_comp.c")
	LIST(APPEND NORDIC_SOURCE "${NRF5_DIR}/modules/nrfx/drivers/src/nrfx_wdt.c")
	LIST(APPEND NORDIC_SOURCE "${NRF5_DIR}/modules/nrfx/drivers/src/prs/nrfx_prs.c")
	LIST(APPEND NORDIC_SOURCE "${NRF5_DIR}/modules/nrfx/hal/nrf_nvmc.c")
	# should be our own code, but SystemInit here contains a lot of PANs we don't have to solve subsequently...
	LIST(APPEND NORDIC_SOURCE "${NRF5_DIR}/modules/nrfx/mdk/system_nrf52.c")
	
	IF (CS_SERIAL_NRF_LOG_ENABLED)
		MESSAGE(STATUS "SERIAL from NORDIC enabled")
		LIST(APPEND NORDIC_SOURCE "${NRF5_DIR}/components/libraries/balloc/nrf_balloc.c")
		LIST(APPEND NORDIC_SOURCE "${NRF5_DIR}/components/libraries/log/src/nrf_log_backend_serial.c")
		LIST(APPEND NORDIC_SOURCE "${NRF5_DIR}/components/libraries/log/src/nrf_log_default_backends.c")
		LIST(APPEND NORDIC_SOURCE "${NRF5_DIR}/components/libraries/log/src/nrf_log_frontend.c")
		LIST(APPEND NORDIC_SOURCE "${NRF5_DIR}/components/libraries/log/src/nrf_log_str_formatter.c")
		LIST(APPEND NORDIC_SOURCE "${NRF5_DIR}/components/libraries/memobj/nrf_memobj.c")
		LIST(APPEND NORDIC_SOURCE "${NRF5_DIR}/components/libraries/ringbuf/nrf_ringbuf.c")
		LIST(APPEND NORDIC_SOURCE "${NRF5_DIR}/external/fprintf/nrf_fprintf.c")
		LIST(APPEND NORDIC_SOURCE "${NRF5_DIR}/external/fprintf/nrf_fprintf_format.c")
		IF (CS_SERIAL_NRF_LOG_ENABLED STREQUAL 1)
			LIST(APPEND NORDIC_SOURCE "${NRF5_DIR}/components/libraries/log/src/nrf_log_backend_rtt.c")
			LIST(APPEND NORDIC_SOURCE "${NRF5_DIR}/external/segger_rtt/SEGGER_RTT.c")
			LIST(APPEND NORDIC_SOURCE "${NRF5_DIR}/external/segger_rtt/SEGGER_RTT_printf.c")
		ENDIF()
		IF (CS_SERIAL_NRF_LOG_ENABLED STREQUAL 2)
			LIST(APPEND NORDIC_SOURCE "${NRF5_DIR}/components/libraries/log/src/nrf_log_backend_uart.c")
			LIST(APPEND NORDIC_SOURCE "${NRF5_DIR}/integration/nrfx/legacy/nrf_drv_uart.c")
			LIST(APPEND NORDIC_SOURCE "${NRF5_DIR}/modules/nrfx/drivers/src/nrfx_uart.c")
		ENDIF()
	ELSE()
		MESSAGE(STATUS "SERIAL from NORDIC disabled")
	ENDIF()

	IF (BUILD_MICROAPP_SUPPORT) 
		LIST(APPEND NORDIC_SOURCE "${NRF5_DIR}/components/libraries/fstorage/nrf_fstorage.c")
		LIST(APPEND NORDIC_SOURCE "${NRF5_DIR}/components/libraries/fstorage/nrf_fstorage_sd.c")
	ELSE()
		MESSAGE(STATUS "MicroApp support disabled, no fstorage module required")
	ENDIF()

	IF (BUILD_MESHING)
		# All C files in mesh/core/src
		LIST(APPEND NORDIC_SOURCE "${MESH_SDK_DIR}/mesh/core/src/nrf_mesh_utils.c")
		LIST(APPEND NORDIC_SOURCE "${MESH_SDK_DIR}/mesh/core/src/nrf_mesh_configure.c")
		LIST(APPEND NORDIC_SOURCE "${MESH_SDK_DIR}/mesh/core/src/queue.c")
		LIST(APPEND NORDIC_SOURCE "${MESH_SDK_DIR}/mesh/core/src/ccm_soft.c")
		LIST(APPEND NORDIC_SOURCE "${MESH_SDK_DIR}/mesh/core/src/flash_manager_defrag.c")
		LIST(APPEND NORDIC_SOURCE "${MESH_SDK_DIR}/mesh/core/src/rand.c")
		LIST(APPEND NORDIC_SOURCE "${MESH_SDK_DIR}/mesh/core/src/uri.c")
		LIST(APPEND NORDIC_SOURCE "${MESH_SDK_DIR}/mesh/core/src/timeslot.c")
		LIST(APPEND NORDIC_SOURCE "${MESH_SDK_DIR}/mesh/core/src/mesh_opt.c")
		LIST(APPEND NORDIC_SOURCE "${MESH_SDK_DIR}/mesh/core/src/nrf_mesh_keygen.c")
		LIST(APPEND NORDIC_SOURCE "${MESH_SDK_DIR}/mesh/core/src/bearer_event.c")
		LIST(APPEND NORDIC_SOURCE "${MESH_SDK_DIR}/mesh/core/src/enc.c")
		LIST(APPEND NORDIC_SOURCE "${MESH_SDK_DIR}/mesh/core/src/list.c")
		LIST(APPEND NORDIC_SOURCE "${MESH_SDK_DIR}/mesh/core/src/core_tx.c")
		LIST(APPEND NORDIC_SOURCE "${MESH_SDK_DIR}/mesh/core/src/timer.c")
		LIST(APPEND NORDIC_SOURCE "${MESH_SDK_DIR}/mesh/core/src/mesh_config_flashman_glue.c")
		LIST(APPEND NORDIC_SOURCE "${MESH_SDK_DIR}/mesh/core/src/msg_cache.c")
		LIST(APPEND NORDIC_SOURCE "${MESH_SDK_DIR}/mesh/core/src/net_beacon.c")
		LIST(APPEND NORDIC_SOURCE "${MESH_SDK_DIR}/mesh/core/src/cache.c")
		LIST(APPEND NORDIC_SOURCE "${MESH_SDK_DIR}/mesh/core/src/flash_manager_internal.c")
		LIST(APPEND NORDIC_SOURCE "${MESH_SDK_DIR}/mesh/core/src/network.c")
		LIST(APPEND NORDIC_SOURCE "${MESH_SDK_DIR}/mesh/core/src/core_tx_lpn.c")
		LIST(APPEND NORDIC_SOURCE "${MESH_SDK_DIR}/mesh/core/src/net_state.c")
		LIST(APPEND NORDIC_SOURCE "${MESH_SDK_DIR}/mesh/core/src/fifo.c")
		LIST(APPEND NORDIC_SOURCE "${MESH_SDK_DIR}/mesh/core/src/heartbeat.c")
		LIST(APPEND NORDIC_SOURCE "${MESH_SDK_DIR}/mesh/core/src/beacon.c")
		LIST(APPEND NORDIC_SOURCE "${MESH_SDK_DIR}/mesh/core/src/nrf_mesh.c")
		LIST(APPEND NORDIC_SOURCE "${MESH_SDK_DIR}/mesh/core/src/mesh_config.c")
		LIST(APPEND NORDIC_SOURCE "${MESH_SDK_DIR}/mesh/core/src/packet_buffer.c")
		LIST(APPEND NORDIC_SOURCE "${MESH_SDK_DIR}/mesh/core/src/mesh_config_backend.c")
		LIST(APPEND NORDIC_SOURCE "${MESH_SDK_DIR}/mesh/core/src/nrf_flash.c")
		LIST(APPEND NORDIC_SOURCE "${MESH_SDK_DIR}/mesh/core/src/transport.c")
		LIST(APPEND NORDIC_SOURCE "${MESH_SDK_DIR}/mesh/core/src/mesh_flash.c")
		LIST(APPEND NORDIC_SOURCE "${MESH_SDK_DIR}/mesh/core/src/msqueue.c")
		LIST(APPEND NORDIC_SOURCE "${MESH_SDK_DIR}/mesh/core/src/lpn.c")
		LIST(APPEND NORDIC_SOURCE "${MESH_SDK_DIR}/mesh/core/src/net_packet.c")
		LIST(APPEND NORDIC_SOURCE "${MESH_SDK_DIR}/mesh/core/src/nrf_mesh_opt.c")
		LIST(APPEND NORDIC_SOURCE "${MESH_SDK_DIR}/mesh/core/src/mesh_lpn_subman.c")
		LIST(APPEND NORDIC_SOURCE "${MESH_SDK_DIR}/mesh/core/src/event.c")
		LIST(APPEND NORDIC_SOURCE "${MESH_SDK_DIR}/mesh/core/src/toolchain.c")
		LIST(APPEND NORDIC_SOURCE "${MESH_SDK_DIR}/mesh/core/src/hal.c")
		LIST(APPEND NORDIC_SOURCE "${MESH_SDK_DIR}/mesh/core/src/flash_manager.c")
		LIST(APPEND NORDIC_SOURCE "${MESH_SDK_DIR}/mesh/core/src/timer_scheduler.c")
		LIST(APPEND NORDIC_SOURCE "${MESH_SDK_DIR}/mesh/core/src/aes.c")
		LIST(APPEND NORDIC_SOURCE "${MESH_SDK_DIR}/mesh/core/src/replay_cache.c")
		LIST(APPEND NORDIC_SOURCE "${MESH_SDK_DIR}/mesh/core/src/internal_event.c")
		LIST(APPEND NORDIC_SOURCE "${MESH_SDK_DIR}/mesh/core/src/fsm.c")
		LIST(APPEND NORDIC_SOURCE "${MESH_SDK_DIR}/mesh/core/src/timeslot_timer.c")
		LIST(APPEND NORDIC_SOURCE "${MESH_SDK_DIR}/mesh/core/src/aes_cmac.c")
		LIST(APPEND NORDIC_SOURCE "${MESH_SDK_DIR}/mesh/core/src/log.c")
		LIST(APPEND NORDIC_SOURCE "${MESH_SDK_DIR}/mesh/core/src/core_tx_local.c")

		# All C files in mesh/bearer/src
		LIST(APPEND NORDIC_SOURCE "${MESH_SDK_DIR}/mesh/bearer/src/bearer_handler.c")
		LIST(APPEND NORDIC_SOURCE "${MESH_SDK_DIR}/mesh/bearer/src/ad_type_filter.c")
		LIST(APPEND NORDIC_SOURCE "${MESH_SDK_DIR}/mesh/bearer/src/rssi_filter.c")
		LIST(APPEND NORDIC_SOURCE "${MESH_SDK_DIR}/mesh/bearer/src/mesh_pa_lna.c")
		LIST(APPEND NORDIC_SOURCE "${MESH_SDK_DIR}/mesh/bearer/src/adv_packet_filter.c")
		LIST(APPEND NORDIC_SOURCE "${MESH_SDK_DIR}/mesh/bearer/src/scanner.c")
		LIST(APPEND NORDIC_SOURCE "${MESH_SDK_DIR}/mesh/bearer/src/gap_address_filter.c")
		LIST(APPEND NORDIC_SOURCE "${MESH_SDK_DIR}/mesh/bearer/src/radio_config.c")
		LIST(APPEND NORDIC_SOURCE "${MESH_SDK_DIR}/mesh/bearer/src/ad_listener.c")
		LIST(APPEND NORDIC_SOURCE "${MESH_SDK_DIR}/mesh/bearer/src/filter_engine.c")
		LIST(APPEND NORDIC_SOURCE "${MESH_SDK_DIR}/mesh/bearer/src/advertiser.c")
		LIST(APPEND NORDIC_SOURCE "${MESH_SDK_DIR}/mesh/bearer/src/broadcast.c")

		# All C files in mesh/prov/src except nrf_mesh_prov_bearer_gatt.c
		LIST(APPEND NORDIC_SOURCE "${MESH_SDK_DIR}/mesh/prov/src/provisioning.c")
		LIST(APPEND NORDIC_SOURCE "${MESH_SDK_DIR}/mesh/prov/src/prov_provisionee.c")
		LIST(APPEND NORDIC_SOURCE "${MESH_SDK_DIR}/mesh/prov/src/prov_beacon.c")
		LIST(APPEND NORDIC_SOURCE "${MESH_SDK_DIR}/mesh/prov/src/prov_utils.c")
		LIST(APPEND NORDIC_SOURCE "${MESH_SDK_DIR}/mesh/prov/src/prov_bearer_adv.c")
		LIST(APPEND NORDIC_SOURCE "${MESH_SDK_DIR}/mesh/prov/src/nrf_mesh_prov.c")
		LIST(APPEND NORDIC_SOURCE "${MESH_SDK_DIR}/mesh/prov/src/prov_provisioner.c")

		# All C files in mesh/access/src
		LIST(APPEND NORDIC_SOURCE "${MESH_SDK_DIR}/mesh/access/src/access_publish_retransmission.c")
		LIST(APPEND NORDIC_SOURCE "${MESH_SDK_DIR}/mesh/access/src/access.c")
		LIST(APPEND NORDIC_SOURCE "${MESH_SDK_DIR}/mesh/access/src/access_reliable.c")
		LIST(APPEND NORDIC_SOURCE "${MESH_SDK_DIR}/mesh/access/src/access_publish.c")
		LIST(APPEND NORDIC_SOURCE "${MESH_SDK_DIR}/mesh/access/src/device_state_manager.c")

		# All C files in mesh/dfu/src
		LIST(APPEND NORDIC_SOURCE "${MESH_SDK_DIR}/mesh/dfu/src/nrf_mesh_dfu.c")

		# All C files in mesh/stack/src
		LIST(APPEND NORDIC_SOURCE "${MESH_SDK_DIR}/mesh/stack/src/mesh_stack.c")

		LIST(APPEND NORDIC_SOURCE "${MESH_SDK_DIR}/models/foundation/config/src/config_server.c")
		LIST(APPEND NORDIC_SOURCE "${MESH_SDK_DIR}/models/foundation/config/src/composition_data.c")
		LIST(APPEND NORDIC_SOURCE "${MESH_SDK_DIR}/models/foundation/config/src/packed_index_list.c")
		LIST(APPEND NORDIC_SOURCE "${MESH_SDK_DIR}/models/foundation/health/src/health_server.c")

		# Any other mesh models that are used in your application
		LIST(APPEND NORDIC_SOURCE "${MESH_SDK_DIR}/models/model_spec/common/src/model_common.c")
		LIST(APPEND NORDIC_SOURCE "${MESH_SDK_DIR}/models/model_spec/generic_onoff/src/generic_onoff_client.c")
		LIST(APPEND NORDIC_SOURCE "${MESH_SDK_DIR}/models/model_spec/generic_onoff/src/generic_onoff_server.c")
		LIST(APPEND NORDIC_SOURCE "${MESH_SDK_DIR}/examples/common/src/app_onoff.c")

		# external/micro-ecc/uECC.c
		LIST(APPEND NORDIC_SOURCE "${MESH_SDK_DIR}/external/micro-ecc/uECC.c")

		# TODO: Do not use example files
		LIST(APPEND NORDIC_SOURCE "${MESH_SDK_DIR}/examples/common/src/mesh_provisionee.c")
		LIST(APPEND NORDIC_SOURCE "${MESH_SDK_DIR}/examples/common/src/assertion_handler_weak.c")

		LIST(APPEND NORDIC_SOURCE "${MESH_SDK_DIR}/external/app_timer/app_timer_mesh.c")
		
		IF (MESH_MEM_BACKEND STREQUAL "stdlib")
			LIST(APPEND NORDIC_SOURCE "${MESH_SDK_DIR}/mesh/core/src/mesh_mem_stdlib.c")
		ELSEIF (MESH_MEM_BACKEND STREQUAL "packet_mgr")
			LIST(APPEND NORDIC_SOURCE "${MESH_SDK_DIR}/mesh/core/src/mesh_mem_packet_mgr.c")
			LIST(APPEND NORDIC_SOURCE "${MESH_SDK_DIR}/mesh/core/src/packet_mgr.c")
		ELSEIF (MESH_MEM_BACKEND STREQUAL "mem_manager")
			LIST(APPEND NORDIC_SOURCE "${MESH_SDK_DIR}/mesh/core/src/mesh_mem_mem_manager.c")
			LIST(APPEND NORDIC_SOURCE "${NRF5_DIR}/components/libraries/mem_manager/mem_manager.c")
		ELSE ()
			MESSAGE(FATAL_ERROR "Unknown mesh_mem_backend \"${MESH_MEM_BACKEND}\"")
		ENDIF()
		
		IF (EXPERIMENTAL_INSTABURST_ENABLED)
			LIST(APPEND NORDIC_SOURCE "${MESH_SDK_DIR}/mesh/core/src/core_tx_instaburst.c")
			LIST(APPEND NORDIC_SOURCE "${MESH_SDK_DIR}/mesh/bearer/src/adv_ext_packet.c")
			LIST(APPEND NORDIC_SOURCE "${MESH_SDK_DIR}/mesh/bearer/src/adv_ext_tx.c")
			LIST(APPEND NORDIC_SOURCE "${MESH_SDK_DIR}/mesh/bearer/src/instaburst.c")
			LIST(APPEND NORDIC_SOURCE "${MESH_SDK_DIR}/mesh/bearer/src/instaburst_rx.c")
			LIST(APPEND NORDIC_SOURCE "${MESH_SDK_DIR}/mesh/bearer/src/instaburst_tx.c")
		ELSE()
			LIST(APPEND NORDIC_SOURCE "${MESH_SDK_DIR}/mesh/core/src/core_tx_adv.c")
		ENDIF()
	ENDIF()

	IF(VERBOSITY GREATER 4)
		FOREACH(nordic_file ${NORDIC_SOURCE})
			MESSAGE(STATUS "Include Nordic file: " ${nordic_file})
		ENDFOREACH()
	ENDIF()

	# We now have a variable FOLDER_SOURCE with all source files
	LIST(APPEND FOLDER_SOURCE ${NORDIC_SOURCE})

	# For Visual Studio group the files
	SOURCE_GROUP("Source files" FILES ${FOLDER_SOURCE})
	SOURCE_GROUP("Header files" FILES ${FOLDER_HEADER})

	#INCLUDE_DIRECTORIES(${INCLUDE_DIR})

	# Add to the -I flags
	# This is required for the Nordic files internally. They refer only to header files without component paths.
	INCLUDE_DIRECTORIES(SYSTEM "${NRF5_DIR}/components/ble/ble_services")
	INCLUDE_DIRECTORIES(SYSTEM "${NRF5_DIR}/components/ble/common")
	INCLUDE_DIRECTORIES(SYSTEM "${NRF5_DIR}/components/device/")
	INCLUDE_DIRECTORIES(SYSTEM "${NRF5_DIR}/components/drivers_nrf/common/")
	INCLUDE_DIRECTORIES(SYSTEM "${NRF5_DIR}/components/drivers_nrf/comp/")
	INCLUDE_DIRECTORIES(SYSTEM "${NRF5_DIR}/components/libraries/atomic/")
	INCLUDE_DIRECTORIES(SYSTEM "${NRF5_DIR}/components/libraries/atomic_fifo/")
	INCLUDE_DIRECTORIES(SYSTEM "${NRF5_DIR}/components/libraries/balloc/")
	INCLUDE_DIRECTORIES(SYSTEM "${NRF5_DIR}/components/libraries/crc16/")
	INCLUDE_DIRECTORIES(SYSTEM "${NRF5_DIR}/components/libraries/delay/")
	INCLUDE_DIRECTORIES(SYSTEM "${NRF5_DIR}/components/libraries/experimental_log/")
	INCLUDE_DIRECTORIES(SYSTEM "${NRF5_DIR}/components/libraries/experimental_log/src/")
	INCLUDE_DIRECTORIES(SYSTEM "${NRF5_DIR}/components/libraries/experimental_memobj/")
	INCLUDE_DIRECTORIES(SYSTEM "${NRF5_DIR}/components/libraries/experimental_section_vars/")
	INCLUDE_DIRECTORIES(SYSTEM "${NRF5_DIR}/components/libraries/fds/")
	INCLUDE_DIRECTORIES(SYSTEM "${NRF5_DIR}/components/libraries/fstorage/")
	INCLUDE_DIRECTORIES(SYSTEM "${NRF5_DIR}/components/libraries/hardfault/")
	INCLUDE_DIRECTORIES(SYSTEM "${NRF5_DIR}/components/libraries/log/")
	INCLUDE_DIRECTORIES(SYSTEM "${NRF5_DIR}/components/libraries/log/src/")
	INCLUDE_DIRECTORIES(SYSTEM "${NRF5_DIR}/components/libraries/memobj/")
	INCLUDE_DIRECTORIES(SYSTEM "${NRF5_DIR}/components/libraries/ringbuf/")
	INCLUDE_DIRECTORIES(SYSTEM "${NRF5_DIR}/components/libraries/scheduler/")
	INCLUDE_DIRECTORIES(SYSTEM "${NRF5_DIR}/components/libraries/strerror/")
	INCLUDE_DIRECTORIES(SYSTEM "${NRF5_DIR}/components/libraries/timer/")
	INCLUDE_DIRECTORIES(SYSTEM "${NRF5_DIR}/components/libraries/trace/")
	INCLUDE_DIRECTORIES(SYSTEM "${NRF5_DIR}/components/libraries/util/")
	INCLUDE_DIRECTORIES(SYSTEM "${NRF5_DIR}/components/softdevice/common/")
	INCLUDE_DIRECTORIES(SYSTEM "${NRF5_DIR}/components/softdevice/common/softdevice_handler/")
	INCLUDE_DIRECTORIES(SYSTEM "${NRF5_DIR}/components/softdevice/s${SOFTDEVICE_SERIES}/headers")
	INCLUDE_DIRECTORIES(SYSTEM "${NRF5_DIR}/components/toolchain/")
	INCLUDE_DIRECTORIES(SYSTEM "${NRF5_DIR}/components/toolchain/cmsis/include")
	INCLUDE_DIRECTORIES(SYSTEM "${NRF5_DIR}/components/toolchain/gcc/")
	INCLUDE_DIRECTORIES(SYSTEM "${NRF5_DIR}/external/fprintf/")
	INCLUDE_DIRECTORIES(SYSTEM "${NRF5_DIR}/integration/nrfx/")
	INCLUDE_DIRECTORIES(SYSTEM "${NRF5_DIR}/modules/nrfx/")
	INCLUDE_DIRECTORIES(SYSTEM "${NRF5_DIR}/modules/nrfx/drivers/include/")
	INCLUDE_DIRECTORIES(SYSTEM "${NRF5_DIR}/modules/nrfx/hal/")
	INCLUDE_DIRECTORIES(SYSTEM "${NRF5_DIR}/modules/nrfx/mdk/")
	INCLUDE_DIRECTORIES(SYSTEM "${NRF5_DIR}/external/segger_rtt")
	INCLUDE_DIRECTORIES(SYSTEM "${NRF5_DIR}/integration/nrfx/legacy/")

	INCLUDE_DIRECTORIES(SYSTEM "${NRF5_DIR}/components/softdevice/s132/headers/nrf52")

	IF (BUILD_MESHING)
		INCLUDE_DIRECTORIES(SYSTEM "${MESH_SDK_DIR}/mesh/stack/api")
		INCLUDE_DIRECTORIES(SYSTEM "${MESH_SDK_DIR}/mesh/prov/api")
		INCLUDE_DIRECTORIES(SYSTEM "${MESH_SDK_DIR}/mesh/prov/include")
		INCLUDE_DIRECTORIES(SYSTEM "${MESH_SDK_DIR}/mesh/access/api")
		INCLUDE_DIRECTORIES(SYSTEM "${MESH_SDK_DIR}/mesh/access/include")
		INCLUDE_DIRECTORIES(SYSTEM "${MESH_SDK_DIR}/mesh/dfu/api")
		INCLUDE_DIRECTORIES(SYSTEM "${MESH_SDK_DIR}/mesh/dfu/include")
		INCLUDE_DIRECTORIES(SYSTEM "${MESH_SDK_DIR}/mesh/core/api")
		INCLUDE_DIRECTORIES(SYSTEM "${MESH_SDK_DIR}/mesh/core/include")
		INCLUDE_DIRECTORIES(SYSTEM "${MESH_SDK_DIR}/mesh/bearer/api")
		INCLUDE_DIRECTORIES(SYSTEM "${MESH_SDK_DIR}/mesh/bearer/include")
		INCLUDE_DIRECTORIES(SYSTEM "${MESH_SDK_DIR}/mesh/gatt/api")
		INCLUDE_DIRECTORIES(SYSTEM "${MESH_SDK_DIR}/mesh/gatt/include")
		INCLUDE_DIRECTORIES(SYSTEM "${MESH_SDK_DIR}/models/foundation/config/include")
		INCLUDE_DIRECTORIES(SYSTEM "${MESH_SDK_DIR}/models/foundation/health/include")
		INCLUDE_DIRECTORIES(SYSTEM "${MESH_SDK_DIR}/models/model_spec/common/include")
		INCLUDE_DIRECTORIES(SYSTEM "${MESH_SDK_DIR}/models/model_spec/generic_onoff/include")
		INCLUDE_DIRECTORIES(SYSTEM "${MESH_SDK_DIR}/external/micro-ecc")
		INCLUDE_DIRECTORIES(SYSTEM "${MESH_SDK_DIR}/examples/common/include")
		IF (MESH_MEM_BACKEND STREQUAL "mem_manager")
			INCLUDE_DIRECTORIES(SYSTEM "${NRF5_DIR}/components/libraries/mem_manager")
		ENDIF()
		
	ENDIF()

	IF(DEFINED SOFTDEVICE_DIR AND DEFINED SOFTDEVICE_DIR_API)
		INCLUDE_DIRECTORIES(SYSTEM "${SOFTDEVICE_DIR}/${SOFTDEVICE_DIR_API}")
	ENDIF()

ENDIF()
		
# Show which directories are actually included to the user
GET_PROPERTY(dirs DIRECTORY ${CMAKE_CURRENT_SOURCE_DIR} PROPERTY INCLUDE_DIRECTORIES)
IF(VERBOSITY GREATER 4)
	FOREACH(dir ${dirs})
		MESSAGE(STATUS "Add to the include directories: '${dir}'")
	ENDFOREACH()
ENDIF()
		
IF(NOT (DEFINED SOFTDEVICE_DIR AND DEFINED SOFTDEVICE_DIR_HEX))
	SET(${SOFTDEVICE_DIR}, "${NRF5_DIR}/components/softdevice/s${SOFTDEVICE_SERIES}/")
	SET(${SOFTDEVICE_DIR_HEX}, "hex")
ENDIF()

IF((DEFINED TEST_TARGET) AND "${TEST_TARGET}" STREQUAL "\"nrf5\"")
	MESSAGE(STATUS "Add testing files")

	ENABLE_TESTING()

	INCLUDE(test/nrf5/CMakeLists.txt)
ELSE()

	# Set up our main executable.
	IF(FOLDER_SOURCE STREQUAL "")
		MESSAGE(FATAL_ERROR "No source code files found. Please add something")
	ELSE()

		# Get firmware and bootloader version
		include(${DEFAULT_MODULES_PATH}/get_versions.cmake)
		get_version_info("${WORKSPACE_DIR}/source" FIRMWARE_VERSION FIRMWARE_DFU_VERSION FIRMWARE_RC_VERSION)
		get_version_info("${WORKSPACE_DIR}/source/bootloader" BOOTLOADER_VERSION BOOTLOADER_DFU_VERSION BOOTLOADER_RC_VERSION)

<<<<<<< HEAD
		# Create bootloader version as integers (DFU is already an integer)
=======
		# Create bootloader version as integers (DFU is already an integer, RC is treated separately, it's a string)
>>>>>>> 918ba94c
		string(REPLACE "-" ";" BOOTLOADER_WITHOUT_RC_LIST "${BOOTLOADER_VERSION}")
		list(GET BOOTLOADER_WITHOUT_RC_LIST 0 BOOTLOADER_VERSION_WITHOUT_RC)
		string(REPLACE "." ";" BOOTLOADER_VERSION_LIST "${BOOTLOADER_VERSION_WITHOUT_RC}")
		list(GET BOOTLOADER_VERSION_LIST 0 BOOTLOADER_VERSION_MAJOR)
		list(GET BOOTLOADER_VERSION_LIST 1 BOOTLOADER_VERSION_MINOR)
		list(GET BOOTLOADER_VERSION_LIST 2 BOOTLOADER_VERSION_PATCH)

		# Print so we can check correctness
		string(CONCAT PRINT_BOOTLOADER_VERSION "${BOOTLOADER_VERSION_MAJOR}."
			"${BOOTLOADER_VERSION_MINOR}."
			"${BOOTLOADER_VERSION_PATCH}"
			)
		if (BOOTLOADER_RC_VERSION)
			string(REGEX MATCHALL "[0-9]+" BOOTLOADER_VERSION_PRERELEASE "${BOOTLOADER_RC_VERSION}")
			string(CONCAT PRINT_BOOTLOADER_VERSION "${BOOTLOADER_RC_VERSION}-" "${BOOTLOADER_VERSION_PRERELEASE}")
		else()
<<<<<<< HEAD
			set(BOOTLOADER_VERSION_PRERELEASE 0)
=======
			set(BOOTLOADER_VERSION_PRERELEASE 255)
>>>>>>> 918ba94c
		endif()
		message(STATUS "Bootloader version: ${PRINT_BOOTLOADER_VERSION}")
	
		IF(SERIAL_NUM) 
			SET(SERIAL_NUM_SWITCH "--snr")
			SET(SERIAL_NUM_GDB_SELECT "-select")
			SET(SERIAL_NUM_GDB_PARAM "usb=${SERIAL_NUM}")
			SET(SERIAL_NUM_DPARAM "-DSERIAL_NUM:STRING=${SERIAL_NUM}")
		ENDIF()

		MESSAGE(STATUS "Descend into bootloader directory and compile if needed")
		add_subdirectory(bootloader)
		
		IF(NOT EXISTS  ${WORKSPACE_DIR}/${CONFIG_DIR}/${BOARD_TARGET}/CMakeBuild.config)
			MESSAGE(FATAL_ERROR "There should be a CMakeBuild.config file in the ${CONFIG_DIR}/${BOARD_TARGET} directory")
		ENDIF()
		
		SET_SOURCE_FILES_PROPERTIES(${NORDIC_SOURCE}
			PROPERTIES COMPILE_FLAGS "-Wno-unused-function -Wno-unknown-pragmas"
		)

		SET_SOURCE_FILES_PROPERTIES(${FOLDER_SOURCE}
			PROPERTIES OBJECT_DEPENDS ${WORKSPACE_DIR}/${CONFIG_DIR}/${BOARD_TARGET}/CMakeBuild.config
		)
		IF(EXISTS  ${WORKSPACE_DIR}/${CONFIG_DIR}/${BOARD_TARGET}/CMakeBuild.overwrite.config)
			SET_SOURCE_FILES_PROPERTIES(${FOLDER_SOURCE}
				PROPERTIES OBJECT_DEPENDS ${WORKSPACE_DIR}/${CONFIG_DIR}/${BOARD_TARGET}/CMakeBuild.overwrite.config
			)
		ENDIF()

		message(STATUS "Configure cs_Git.cpp file")
		configure_file("${CMAKE_CURRENT_SOURCE_DIR}/src/cfg/cs_Git.cpp.in" "${CMAKE_CURRENT_BINARY_DIR}/src/cfg/cs_Git.cpp" @ONLY)
		list(APPEND GENERATED_SOURCES "${CMAKE_CURRENT_BINARY_DIR}/src/cfg/cs_Git.cpp")
		
		message(STATUS "Configure cs_AutoConfig.cpp file")
		configure_file("${CMAKE_CURRENT_SOURCE_DIR}/src/cfg/cs_AutoConfig.cpp.in" "${CMAKE_CURRENT_BINARY_DIR}/src/cfg/cs_AutoConfig.cpp" @ONLY)
		list(APPEND GENERATED_SOURCES "${CMAKE_CURRENT_BINARY_DIR}/src/cfg/cs_AutoConfig.cpp")
		
		message(STATUS "Configure nrf_symbols.ld file")
		configure_file("${CMAKE_CURRENT_SOURCE_DIR}/include/third/nrf/nrf_symbols.ld.in" "${CMAKE_CURRENT_BINARY_DIR}/include/third/nrf/nrf_symbols.ld" @ONLY)
		list(APPEND GENERATED_SOURCES "${CMAKE_CURRENT_BINARY_DIR}/include/third/nrf/nrf_symbols.ld")
		link_directories(${CMAKE_CURRENT_BINARY_DIR}/include/third/nrf)
	
		message(STATUS "Application start address: ${APPLICATION_START_ADDRESS}")
		message(STATUS "Application length: ${APPLICATION_LENGTH}")
		message(STATUS "RAM base: ${RAM_R1_BASE}")
		message(STATUS "RAM amount: ${RAM_APPLICATION_AMOUNT}")
		message(STATUS "RAM for IPC: ${RAM_BLUENET_IPC_LENGTH}")

		ADD_EXECUTABLE(${PROJECT_NAME} ${FOLDER_SOURCE} ${GENERATED_SOURCES} ${FOLDER_HEADER} ${OBJECT_FILES} ${PROJECT_NAME}.bin ${PROJECT_NAME}.hex ${PROJECT_NAME}.elf ${WORKSPACE_DIR}/${CONFIG_DIR}/${BOARD_TARGET}/CMakeBuild.config)
		
		# Be more strict about our own files (then about Nordic's files)
		#SET(CROWNSTONE_ONLY_FLAGS "-W")
		SET(CROWNSTONE_ONLY_FLAGS "")
		SET_PROPERTY(SOURCE ${FOLDER_SOURCE} APPEND PROPERTY COMPILE_FLAGS ${CROWNSTONE_ONLY_FLAGS})

		# Add path with files like sdk_config.h to include directories
		target_include_directories(${PROJECT_NAME} PRIVATE "include/third/nrf")

		# This does lead to a cmake reconfigure when the file changes... However, nothing else gets rebuild after
		# the reconfiguration
		set_property(DIRECTORY APPEND PROPERTY CMAKE_CONFIGURE_DEPENDS ${WORKSPACE_DIR}/${CONFIG_DIR}/${BOARD_TARGET}/CMakeBuild.config)
		IF(EXISTS  ${WORKSPACE_DIR}/${CONFIG_DIR}${BOARD_TARGET}/CMakeBuild.overwrite.config)
			set_property(DIRECTORY APPEND PROPERTY CMAKE_CONFIGURE_DEPENDS ${WORKSPACE_DIR}/${CONFIG_DIR}/${BOARD_TARGET}/CMakeBuild.overwrite.config)
		ENDIF()
		
		set_property(DIRECTORY APPEND PROPERTY CMAKE_CONFIGURE_DEPENDS ${WORKSPACE_DIR}/source/VERSION)
		set_property(DIRECTORY APPEND PROPERTY CMAKE_CONFIGURE_DEPENDS ${WORKSPACE_DIR}/source/bootloader/VERSION)

		SET(INCLUDE_ONLY_SECTIONS "")

		#		ADD_CUSTOM_TARGET(get_git_info
		#	COMMAND ${CMAKE_COMMAND} -DDEFAULT_MODULES_PATH=${DEFAULT_MODULES_PATH} -DWORKSPACE_DIR=${WORKSPACE_DIR} -P ${DEFAULT_MODULES_PATH}/git_info.cmake
		#	COMMAND 
		#	COMMENT "Get git info for new build"
		#	)

		# https://stackoverflow.com/questions/5278444/adding-a-custom-command-with-the-file-name-as-a-target
		ADD_CUSTOM_COMMAND(OUTPUT ${PROJECT_NAME}.bin
			COMMAND ${CMAKE_OBJCOPY_OVERLOAD} ${INCLUDE_ONLY_SECTIONS} -O binary ${PROJECT_NAME} ${PROJECT_NAME}.bin
			COMMAND stat -t ${PROJECT_NAME}.bin | cut -f2 -d ' ' | xargs printf "** Firmware size : %s bytes"
			COMMAND ${CMAKE_COMMAND} -E echo ""
			COMMAND ${CMAKE_COMMAND} -E echo "** Available size: 360kB, that is 512kB - softdevice - bootloader - app storage"
			COMMAND ${CMAKE_COMMAND} -E echo "** Dual bank Size: 180kB = DFU_IMAGE_MAX_SIZE_BANKED"
			DEPENDS 
				${PROJECT_NAME}
			COMMENT "Object copy ${PROJECT_NAME} to ${PROJECT_NAME}.bin")
		
		ADD_CUSTOM_COMMAND(OUTPUT ${PROJECT_NAME}.hex
			COMMAND ${CMAKE_OBJCOPY_OVERLOAD} ${INCLUDE_ONLY_SECTIONS} -O ihex ${PROJECT_NAME} ${PROJECT_NAME}.hex
			DEPENDS 
				${PROJECT_NAME}
			COMMENT "Object copy ${PROJECT_NAME} to ${PROJECT_NAME}.hex")
		
		ADD_CUSTOM_COMMAND(OUTPUT ${PROJECT_NAME}.elf
			COMMAND ${CMAKE_COMMAND} -E copy ${PROJECT_NAME} ${PROJECT_NAME}.elf
			COMMAND ${CMAKE_SIZE} ${PROJECT_NAME}.elf
			DEPENDS 
				${PROJECT_NAME}
			COMMENT "Copy ${PROJECT_NAME} to ${PROJECT_NAME}.elf")

		ADD_CUSTOM_TARGET(generate_dat
			COMMAND echo
			COMMAND echo "** Use srec_cat to create the INIT .dat file for the DFU"
			COMMAND echo
			COMMAND echo "srec_cat ${PROJECT_NAME}.hex -intel -exclude 0x3FC00 0x3FC20 -generate 0x3FC00 0x3FC04 -l-e-constant 0x01 4 -generate 0x3FC04 0x3FC08 -l-e-constant 0x00 4 -generate 0x3FC08 0x3FC0C -l-e-constant 0xFE 4 -generate 0x3FC0C 0x3FC20 -constant 0x00 -o ${PROJECT_NAME}.dat -intel"
			COMMAND srec_cat ${PROJECT_NAME}.hex -intel -exclude 0x3FC00 0x3FC20 -generate 0x3FC00 0x3FC04 -l-e-constant 0x01 4 -generate 0x3FC04 0x3FC08 -l-e-constant 0x00 4 -generate 0x3FC08 0x3FC0C -l-e-constant 0xFE 4 -generate 0x3FC0C 0x3FC20 -constant 0x00 -o ${PROJECT_NAME}.dat -intel
			DEPENDS ${PROJECT_NAME}.hex
			COMMENT "Generate the INIT .dat file for the DFU"
			)

		ADD_CUSTOM_TARGET(merge_all
			COMMAND echo
			COMMAND echo "** Use srec_cat to create one merged file"
			COMMAND echo "** Includes softdevice, bootloader, firmware, bootloader settings, and all UICR fields, except board version."
			COMMAND echo
			COMMAND echo "srec_cat ${SOFTDEVICE_DIR}/${SOFTDEVICE_DIR_HEX}/${SOFTDEVICE}_softdevice.hex -intel bootloader.hex -intel ${PROJECT_NAME}.hex -intel bootloader-settings.hex -intel -exclude 0x10001014 0x10001018 -generate 0x10001014 0x10001018 -l-e-constant $BOOTLOADER_START_ADDRESS 4 -exclude 0x10001018 0x1000101C -generate 0x10001018 0x1000101C -l-e-constant 0x0007E000 4 -o combined.hex -intel"
			COMMAND srec_cat ${SOFTDEVICE_DIR}/${SOFTDEVICE_DIR_HEX}/${SOFTDEVICE}_softdevice.hex -intel bootloader.hex -intel ${PROJECT_NAME}.hex -intel bootloader-settings.hex -intel -exclude 0x10001014 0x10001018 -generate 0x10001014 0x10001018 -l-e-constant $BOOTLOADER_START_ADDRESS 4 -exclude 0x10001018 0x1000101C -generate 0x10001018 0x1000101C -l-e-constant 0x0007E000 4 -o combined.hex -intel
			DEPENDS ${PROJECT_NAME}.bin
			COMMENT "Merge all but board version into one hex"
			)

		ADD_CUSTOM_TARGET(analyze
			COMMAND echo
			COMMAND echo "** Show headers"
			COMMAND ${CMAKE_READELF} --headers ${PROJECT_NAME}.elf
			#COMMAND ${CMAKE_OBJDUMP} -h ${PROJECT_NAME}.elf
			COMMAND echo
			COMMAND echo "** Show largest symbols / functions"
			COMMAND ${CMAKE_NM} --print-size --size-sort --radix=d ${PROJECT_NAME}.elf
			COMMAND echo
			COMMAND echo "** Show size of sections"
			COMMAND ${CMAKE_SIZE} -A -d ${PROJECT_NAME}.elf
			DEPENDS ${PROJECT_NAME}.elf
			COMMENT "Read headers ${PROJECT_NAME}.elf"
			)
	
		# The gdb server can be started with configuration specific information
		ADD_CUSTOM_TARGET(debug_server
			COMMAND ${CMAKE_COMMAND} -E echo "** Debug server, keep running in separate shell"
			COMMAND JLinkGDBServer -Device nRF52832_xxAA ${SERIAL_NUM_GDB_SELECT} ${SERIAL_NUM_GDB_PARAM} -If SWD -speed 4000 -port ${GDB_PORT} -swoport ${SWO_PORT} -telnetport ${TELNET_PORT} -RTTTelnetPort ${RTT_PORT}
			COMMENT "Debug server, runs in background"
			)
		
		ADD_CUSTOM_TARGET(uart_client
			COMMAND ${CMAKE_COMMAND} -E echo "** UART client, keep running in separate shell"
			COMMAND ${SUPERUSER_SWITCH} minicom -b 230400 -c on -D /dev/ttyACM0
			COMMENT "UART client, runs in background"
			)
		
		ADD_CUSTOM_TARGET(rtt_client
			COMMAND ${CMAKE_COMMAND} -E echo "** RTT client, keep running in separate shell"
			COMMAND JLinkRTTClient -RTTTelnetPort ${RTT_PORT}
			COMMENT "RTT client, runs in background"
			)
		
		ADD_CUSTOM_TARGET(debug_application
			COMMAND ${CMAKE_COMMAND} -E echo "** Debug"
			COMMAND ${COMPILER_PATH}/bin/arm-none-eabi-gdb --command ${CMAKE_SOURCE_DIR}/conf/gdb/gdbinit --eval-command="target;remote;localhost:${GDB_PORT}" --command ${CMAKE_SOURCE_DIR}/conf/gdb/gdbstart --exec=${PROJECT_NAME}.elf ${PROJECT_NAME}.elf
			DEPENDS ${PROJECT_NAME}.elf
			COMMENT "Debug ${PROJECT_NAME}.elf"
			)
	
		SET(DEFAULT_NRFUTIL_DPARAM "-DDEFAULT_MODULES_PATH:STRING=${DEFAULT_MODULES_PATH}")
		SET(DEFAULT_NRFUTIL_READ_DPARAM "-DDEFAULT_MODULES_PATH:STRING=${DEFAULT_MODULES_PATH};-DINSTRUCTION:STRING=READ")

		ADD_CUSTOM_TARGET(write_application
			COMMAND ${CMAKE_COMMAND} -E echo
			COMMAND ${CMAKE_COMMAND} -E echo "** Use nrfjprog to write binary"
			COMMAND ${CMAKE_COMMAND} -E echo
			COMMAND nrfjprog -f nrf52 --program ${PROJECT_NAME}.hex --sectorerase ${SERIAL_NUM_SWITCH} ${SERIAL_NUM}
			DEPENDS ${PROJECT_NAME}.hex
			COMMENT "Flashes application to remote target board"
			)

		ADD_CUSTOM_TARGET(check
			COMMAND cppcheck --enable=style --quiet ${CMAKE_SOURCE_DIR} 
			COMMENT "Check for style or worse types of errors (linter)"
			)
		
		ADD_CUSTOM_TARGET(lint
			COMMAND cpplint --filter=-whitespace/tab --linelength=120 --recursive ${CMAKE_SOURCE_DIR} 
			COMMENT "Check for style according to Google C++ style guide"
			)
		
		ADD_CUSTOM_TARGET(generate_documentation
			COMMAND ${CMAKE_COMMAND} -E echo "Run doxygen from ${CMAKE_SOURCE_DIR}"
			COMMAND cd ${WORKSPACE_DIR} && doxygen source/doxygen.config
			COMMENT "Run documentation generator"
			)
		
		ADD_CUSTOM_TARGET(view_documentation
			COMMAND ${CMAKE_COMMAND} -E echo "Open an .html viewer through xdg-open"
			COMMAND xdg-open ${WORKSPACE_DIR}/docs/html/index.html
			COMMENT "View documentation"
			DEPENDS generate_documentation
			)

		ADD_CUSTOM_TARGET(erase
			COMMAND ${CMAKE_COMMAND} -E echo
			COMMAND ${CMAKE_COMMAND} -E echo "** Use nrfjprog to erase target board"
			COMMAND ${CMAKE_COMMAND} -E echo
			COMMAND nrfjprog -f nrf52 --eraseall ${SERIAL_NUM_SWITCH} ${SERIAL_NUM}
			COMMENT "Erase everything on target board"
			)

		ADD_CUSTOM_TARGET(reset
			COMMAND ${CMAKE_COMMAND} -E echo
			COMMAND ${CMAKE_COMMAND} -E echo "** Use nrfjprog to reset target board"
			COMMAND ${CMAKE_COMMAND} -E echo
			COMMAND nrfjprog -f nrf52 --reset ${SERIAL_NUM_SWITCH} ${SERIAL_NUM}
			COMMENT "Reset target board"
			)
			
		MESSAGE(STATUS "Persistent flags disabled: ${PERSISTENT_FLAGS_DISABLED}")
		
		ADD_CUSTOM_TARGET(read_bootloader_address
			COMMAND ${CMAKE_COMMAND} ${DEFAULT_NRFUTIL_READ_DPARAM} -DADDRESS:STRING=0x10001014 ${SERIAL_NUM_DPARAM} -P ${DEFAULT_MODULES_PATH}/nrfjprog.cmake
			COMMENT "Read bootloader address"
			)
	
		# Actually piping over the command line might fail in another OS, this might be replaced by a particular
		# cmake utility function
		ADD_CUSTOM_TARGET(read_nrf_chip_version
			COMMAND ${CMAKE_COMMAND} ${DEFAULT_NRFUTIL_READ_DPARAM} -DADDRESS:STRING=0x10000100 ${SERIAL_NUM_DPARAM} -P ${DEFAULT_MODULES_PATH}/nrfjprog.cmake
			COMMAND ${CMAKE_COMMAND} ${DEFAULT_NRFUTIL_READ_DPARAM} -DADDRESS:STRING=0x10000104 ${SERIAL_NUM_DPARAM} -P ${DEFAULT_MODULES_PATH}/nrfjprog.cmake
			COMMENT "Read nRF chip version"
			)
		
		ADD_CUSTOM_TARGET(read_board_version
			COMMAND ${CMAKE_COMMAND} ${DEFAULT_NRFUTIL_READ_DPARAM} -DADDRESS:STRING=${HARDWARE_BOARD_ADDRESS} ${SERIAL_NUM_DPARAM} -P ${DEFAULT_MODULES_PATH}/nrfjprog.cmake
			COMMENT "Read board version"
			)

		# Ideally we only want to call load_hardware_version when the write_hw_version target is used
		#IF(NOT CONFIG_DIR STREQUAL "release")

			set(JLINK_LINUX_DOWNLOAD_URL_BOARD_HARDWARE_VERSION "")
			include(${DEFAULT_MODULES_PATH}/load_hardware_version_mapping.cmake)
			message(STATUS "Get version for hardware \"${HARDWARE_BOARD}\"")
			load_hardware_version(${CMAKE_SOURCE_DIR}/include/cfg/cs_Boards.h ${HARDWARE_BOARD} LOAD_BOARD_HARDWARE_VERSION)
			message(STATUS "Got ${LOAD_BOARD_HARDWARE_VERSION}")
			include(${DEFAULT_MODULES_PATH}/hex.cmake)
			to_hex_raw(${LOAD_BOARD_HARDWARE_VERSION} HARDWARE_BOARD_HEX 8 "0x")
			message(STATUS "Hexadecimal ${HARDWARE_BOARD_HEX}")
		#ENDIF()

		ADD_CUSTOM_TARGET(write_board_version
			COMMAND ${CMAKE_COMMAND} -E echo
			COMMAND ${CMAKE_COMMAND} -E echo "** Write board version ${LOAD_BOARD_HARDWARE_VERSION}"
			COMMAND ${CMAKE_COMMAND} -E echo
			COMMAND nrfjprog -f nrf52 --memwr ${HARDWARE_BOARD_ADDRESS} --val ${LOAD_BOARD_HARDWARE_VERSION} ${SERIAL_NUM_SWITCH} ${SERIAL_NUM} 
			COMMENT "Flashes board version to remote target board"
			)
	
		ADD_CUSTOM_TARGET(increment_application_version
			COMMAND bash -c "perl -i -pe '$. == 2 && s/(\\d+)/$1+1/eg' ${CMAKE_SOURCE_DIR}/VERSION" VERBATIM
			COMMENT "Increment application version (in VERSION file)"
			)
			
		SET(BOOTLOADER_HEX_FILE "${CMAKE_BINARY_DIR}/bootloader/bootloader_settings.hex")
		SET(BOOTLOADER_BIN_FILE "${CMAKE_BINARY_DIR}/bootloader/bootloader_settings.bin")

		ADD_CUSTOM_TARGET(build_bootloader_settings
			COMMAND ${CMAKE_COMMAND} -E echo "** Firmware version: ${FIRMWARE_VERSION}"
			COMMAND ${CMAKE_COMMAND} -E echo "** Bootloader version: ${BOOTLOADER_VERSION}"
			COMMAND ${CMAKE_COMMAND} -E echo "** Use files in directory: ${CMAKE_BINARY_DIR}"
			COMMAND nrfutil settings generate --family NRF52 --application "${CMAKE_BINARY_DIR}/${PROJECT_NAME}.hex" --application-version ${FIRMWARE_DFU_VERSION} --bootloader-version ${BOOTLOADER_DFU_VERSION} --bl-settings-version 2 "${BOOTLOADER_HEX_FILE}" 
			COMMAND ${CMAKE_OBJCOPY_OVERLOAD} -I ihex ${BOOTLOADER_HEX_FILE} -O binary ${BOOTLOADER_BIN_FILE}
			COMMAND ${CMAKE_COMMAND} -E echo "** Generated file: ${BOOTLOADER_HEX_FILE}"
			COMMENT "Create bootloader settings"
			)
		
		ADD_CUSTOM_TARGET(write_bootloader_settings
			COMMAND ${CMAKE_COMMAND} -E echo
			COMMAND ${CMAKE_COMMAND} -E echo "** Use nrfjprog to write bootloader settings ${SERIAL_NUM_SWITCH} ${SERIAL_NUM}"
			COMMAND ${CMAKE_COMMAND} -E echo
			COMMAND echo "nrfjprog -f nrf52 --program ${BOOTLOADER_HEX_FILE} --sectorerase ${SERIAL_NUM_SWITCH} ${SERIAL_NUM}"
			COMMAND nrfjprog -f nrf52 --program ${BOOTLOADER_HEX_FILE} --sectorerase ${SERIAL_NUM_SWITCH} ${SERIAL_NUM}
			COMMENT "Flashes bootloader settings to remote target board"
			DEPENDS build_bootloader_settings
			)
		
		ADD_CUSTOM_TARGET(read_bootloader_settings
			COMMAND ${CMAKE_COMMAND} -E echo
			COMMAND ${CMAKE_COMMAND} -E echo "** Use nrfjprog to read bootloader settings ${SERIAL_NUM_SWITCH} ${SERIAL_NUM}"
			COMMAND ${CMAKE_COMMAND} -E echo
			COMMAND nrfjprog -f nrf52 --memrd 0x7F000 --n 128 ${SERIAL_NUM_SWITCH} ${SERIAL_NUM}
			COMMENT "Read bootloader settings from remote target board"
			)
		
		ADD_CUSTOM_TARGET(read_bootloader_settings_backup
			COMMAND ${CMAKE_COMMAND} -E echo
			COMMAND ${CMAKE_COMMAND} -E echo "** Use nrfjprog to read bootloader settings ${SERIAL_NUM_SWITCH} ${SERIAL_NUM}"
			COMMAND ${CMAKE_COMMAND} -E echo
			COMMAND nrfjprog -f nrf52 --memrd 0x7E000 --n 128 ${SERIAL_NUM_SWITCH} ${SERIAL_NUM}
			COMMENT "Read bootloader settings from remote target board"
			)
	
		ADD_CUSTOM_TARGET(merge_bootloader_settings
			COMMAND ${CMAKE_COMMAND} -E echo
			COMMAND ${CMAKE_COMMAND} -E echo "** Use mergehex to combine bootloader with bootloader settings"
			COMMAND ${CMAKE_COMMAND} -E echo "      Note that the settings can only be build with info from the application"
			COMMAND ${CMAKE_COMMAND} -E echo
			COMMAND mergehex -m ${CMAKE_BINARY_DIR}/bootloader/bootloader.hex ${CMAKE_BINARY_DIR}/bootloader/bootloader_settings.hex -o ${CMAKE_BINARY_DIR}/bootloader/bootloader_with_settings.hex
			COMMENT "Merges bootloader with bootloader settings"
			)

		SET(FIRMWARE_DFU_ZIP     crownstone_all_${FIRMWARE_VERSION}.zip)
		SET(APPLICATION_DFU_ZIP  crownstone_${FIRMWARE_VERSION}.zip)
		SET(BOOTLOADER_DFU_ZIP   bootloader_${BOOTLOADER_VERSION}.zip)

		ADD_CUSTOM_TARGET(extract_sd_id
			COMMAND ${CMAKE_COMMAND} -E echo
			COMMAND ${CMAKE_COMMAND} -E echo "** Extract id from softdevice file: ${SOFTDEVICE_HEX_FILE}"
			COMMAND ${CMAKE_OBJCOPY_OVERLOAD} -I ihex ${NRF5_DIR}/${SOFTDEVICE_HEX_FILE} -O binary check.bin
			COMMAND bash -c "xxd -s 0x300C -l 2 -e -u check.bin | awk '{print \"0x\"$2}' > softdevice_id" VERBATIM
			COMMAND bash -c "echo \"   Softdevice id: $(cat softdevice_id)\"" VERBATIM
			COMMAND ${CMAKE_COMMAND} -E echo
		)


		ADD_CUSTOM_TARGET(generate_dfu_package_all
			COMMAND ${CMAKE_COMMAND} -E echo
			COMMAND ${CMAKE_COMMAND} -E echo "** Use nrfutil to generate DFU package"
			COMMAND ${CMAKE_COMMAND} -E echo "     Application: ${PROJECT_NAME}.hex"
			COMMAND ${CMAKE_COMMAND} -E echo "     Softdevice:  ${SOFTDEVICE_HEX_FILE}"
			COMMAND ${CMAKE_COMMAND} -E echo "     Bootloader:  bootloader.hex"
			COMMAND ${CMAKE_COMMAND} -E echo
			COMMAND bash -c "echo \"Softdevice id: $(cat softdevice_id)\"" VERBATIM
			COMMAND ${CMAKE_COMMAND} -E echo
			COMMAND ${CMAKE_COMMAND} -E echo "** Use pass to get encrypted key file, using entry: ${PASS_FILE}"
			COMMAND ${CMAKE_COMMAND} -E touch ${KEY_FILE}
			COMMAND pass ${PASS_FILE} > ${KEY_FILE} USES_TERMINAL
			COMMAND ${CMAKE_COMMAND} -E echo "     Temp key file: ${KEY_FILE}"
			COMMAND bash -c "echo 'nrfutil pkg generate --hw-version 52 --sd-req $(cat softdevice_id) --sd-id $(cat softdevice_id) --key-file ${KEY_FILE} --application ${CMAKE_BINARY_DIR}/${PROJECT_NAME}.hex --application-version ${FIRMWARE_DFU_VERSION} --softdevice ${NRF5_DIR}/${SOFTDEVICE_HEX_FILE} --bootloader ${CMAKE_BINARY_DIR}/bootloader/bootloader.hex --bootloader-version ${BOOTLOADER_DFU_VERSION} all_dfu.zip'" VERBATIM USES_TERMINAL
			COMMAND bash -c "nrfutil pkg generate --hw-version 52 --sd-req $(cat softdevice_id) --sd-id $(cat softdevice_id) --key-file ${KEY_FILE} --application ${CMAKE_BINARY_DIR}/${PROJECT_NAME}.hex --application-version ${FIRMWARE_DFU_VERSION} --softdevice ${NRF5_DIR}/${SOFTDEVICE_HEX_FILE} --bootloader ${CMAKE_BINARY_DIR}/bootloader/bootloader.hex --bootloader-version ${BOOTLOADER_DFU_VERSION} all_dfu.zip" VERBATIM USES_TERMINAL
			COMMAND ${CMAKE_COMMAND} -E make_directory dfu
			COMMAND ${CMAKE_COMMAND} -E copy all_dfu.zip dfu/${FIRMWARE_DFU_ZIP}
			COMMAND ${CMAKE_COMMAND} -E remove ${KEY_FILE}
			COMMAND bash -c "sha1sum dfu/${FIRMWARE_DFU_ZIP} | cut -f1 -d' ' > dfu/${FIRMWARE_DFU_ZIP}.sha1" VERBATIM
			COMMAND ${CMAKE_COMMAND} -E echo
			COMMENT "Generate DFU package with Softdevice, bootloader, and application"
			DEPENDS extract_sd_id
			)
		
		ADD_CUSTOM_TARGET(generate_dfu_package_application
			COMMAND ${CMAKE_COMMAND} -E echo
			COMMAND ${CMAKE_COMMAND} -E echo "** Use nrfutil to generate DFU package"
			COMMAND ${CMAKE_COMMAND} -E echo "     Application: ${PROJECT_NAME}.hex"
			COMMAND ${CMAKE_COMMAND} -E echo
			COMMAND bash -c "echo \"Softdevice id: $(cat softdevice_id)\"" VERBATIM
			COMMAND ${CMAKE_COMMAND} -E echo
			COMMAND ${CMAKE_COMMAND} -E echo "** Use pass to get encrypted key file, using entry: ${PASS_FILE}"
			COMMAND ${CMAKE_COMMAND} -E touch ${KEY_FILE}
			COMMAND pass ${PASS_FILE} > ${KEY_FILE}
			COMMAND ${CMAKE_COMMAND} -E echo "     Temp key file: ${KEY_FILE}"
			COMMAND bash -c "echo 'nrfutil pkg generate --hw-version 52 --sd-req $(cat softdevice_id) --key-file ${KEY_FILE} --application ${CMAKE_BINARY_DIR}/${PROJECT_NAME}.hex --application-version ${FIRMWARE_DFU_VERSION} application_dfu.zip'" VERBATIM USES_TERMINAL
			COMMAND bash -c "nrfutil pkg generate --hw-version 52 --sd-req $(cat softdevice_id) --key-file ${KEY_FILE} --application ${CMAKE_BINARY_DIR}/${PROJECT_NAME}.hex --application-version ${FIRMWARE_DFU_VERSION} application_dfu.zip" VERBATIM USES_TERMINAL
			COMMAND ${CMAKE_COMMAND} -E make_directory dfu
			COMMAND ${CMAKE_COMMAND} -E copy application_dfu.zip dfu/${APPLICATION_DFU_ZIP}
			COMMAND ${CMAKE_COMMAND} -E remove ${KEY_FILE}
			COMMAND bash -c "sha1sum dfu/${APPLICATION_DFU_ZIP} | cut -f1 -d' ' > dfu/${APPLICATION_DFU_ZIP}.sha1" VERBATIM
			COMMAND ${CMAKE_COMMAND} -E echo
			COMMENT "Generate DFU package with application only"
			)

		ADD_CUSTOM_TARGET(generate_dfu_package_bootloader
			COMMAND ${CMAKE_COMMAND} -E echo
			COMMAND ${CMAKE_COMMAND} -E echo "** Use nrfutil to generate DFU package"
			COMMAND ${CMAKE_COMMAND} -E echo "     Bootloader:  bootloader.hex"
			COMMAND ${CMAKE_COMMAND} -E echo
			COMMAND bash -c "echo \"Softdevice id: $(cat softdevice_id)\"" VERBATIM
			COMMAND ${CMAKE_COMMAND} -E echo
			COMMAND ${CMAKE_COMMAND} -E echo "** Use pass to get encrypted key file, using entry: ${PASS_FILE}"
			COMMAND ${CMAKE_COMMAND} -E touch ${KEY_FILE}
			COMMAND pass ${PASS_FILE} > ${KEY_FILE}
			COMMAND ${CMAKE_COMMAND} -E echo "     Temp key file: ${KEY_FILE}"
			COMMAND bash -c "echo 'nrfutil pkg generate --hw-version 52 --sd-req $(cat softdevice_id) --key-file ${KEY_FILE} --bootloader ${CMAKE_BINARY_DIR}/bootloader/bootloader.hex --bootloader-version ${BOOTLOADER_DFU_VERSION} bootloader_dfu.zip'" VERBATIM USES_TERMINAL
			COMMAND bash -c "nrfutil pkg generate --hw-version 52 --sd-req $(cat softdevice_id) --key-file ${KEY_FILE} --bootloader ${CMAKE_BINARY_DIR}/bootloader/bootloader.hex --bootloader-version ${BOOTLOADER_DFU_VERSION} bootloader_dfu.zip" VERBATIM USES_TERMINAL
			COMMAND ${CMAKE_COMMAND} -E make_directory dfu
			COMMAND ${CMAKE_COMMAND} -E copy bootloader_dfu.zip dfu/${BOOTLOADER_DFU_ZIP}
			COMMAND ${CMAKE_COMMAND} -E remove ${KEY_FILE}
			COMMAND bash -c "sha1sum dfu/${BOOTLOADER_DFU_ZIP} | cut -f1 -d' ' > dfu/${BOOTLOADER_DFU_ZIP}.sha1" VERBATIM
			COMMAND ${CMAKE_COMMAND} -E echo
			COMMENT "Generate DFU package with bootloader only"
			)
	


		IF(NOT DEFINED FIRMWARE_RC_VERSION OR "${FIRMWARE_RC_VERSION}" STREQUAL "")
			SET(RELEASE_REPOSITORY_DIRECTORY "${RELEASE_REPOSITORY}/firmwares/crownstone_${FIRMWARE_VERSION}")
		ELSE()
			SET(RELEASE_REPOSITORY_DIRECTORY "${RELEASE_CANDIDATE_REPOSITORY}/firmwares/crownstone_${FIRMWARE_VERSION}")
		ENDIF()


		IF(EXISTS ${RELEASE_REPOSITORY_DIRECTORY} )
			MESSAGE(STATUS "Already released... No create_release_in_repository target available")
		ELSE()

			ADD_CUSTOM_TARGET(create_release_in_repository
					COMMAND ${CMAKE_COMMAND} -E echo
					COMMAND ${CMAKE_COMMAND} -E echo "** Copy to release repository \"${RELEASE_REPOSITORY_DIRECTORY}\""
					COMMAND ${CMAKE_COMMAND} -E make_directory ${RELEASE_REPOSITORY_DIRECTORY}/bin
					COMMAND ${CMAKE_COMMAND} -E echo "   Copy from ${CMAKE_BINARY_DIR}"
					COMMAND ${CMAKE_COMMAND} -E copy ${CMAKE_BINARY_DIR}/dfu/crownstone*.zip ${RELEASE_REPOSITORY_DIRECTORY}/bin
					COMMAND ${CMAKE_COMMAND} -E copy ${CMAKE_BINARY_DIR}/dfu/crownstone*.zip.sha1 ${RELEASE_REPOSITORY_DIRECTORY}/bin
					COMMAND ${CMAKE_COMMAND} -E copy ${CMAKE_BINARY_DIR}/bootloader/bootloader_settings.hex ${RELEASE_REPOSITORY_DIRECTORY}/bin/bootloader-settings.hex
					COMMAND ${CMAKE_COMMAND} -E copy ${CMAKE_BINARY_DIR}/crownstone.elf ${RELEASE_REPOSITORY_DIRECTORY}/bin
					COMMAND ${CMAKE_COMMAND} -E copy ${CMAKE_BINARY_DIR}/crownstone.hex ${RELEASE_REPOSITORY_DIRECTORY}/bin
					COMMAND ${CMAKE_COMMAND} -E copy ${CMAKE_BINARY_DIR}/crownstone.bin ${RELEASE_REPOSITORY_DIRECTORY}/bin
					COMMAND ${CMAKE_COMMAND} -E copy ${NRF5_DIR}/${SOFTDEVICE_HEX_FILE} ${RELEASE_REPOSITORY_DIRECTORY}/bin/softdevice.hex
					COMMAND ${CMAKE_COMMAND} -E echo "   Copy release config file from ${WORKSPACE_DIR}/${CONFIG_DIR}/${BOARD_TARGET}"
					COMMAND ${CMAKE_COMMAND} -E make_directory ${RELEASE_REPOSITORY_DIRECTORY}/config
					COMMAND ${CMAKE_COMMAND} -E copy ${WORKSPACE_DIR}/${CONFIG_DIR}/${BOARD_TARGET}/CMakeBuild.config ${RELEASE_REPOSITORY_DIRECTORY}/config
					COMMENT "Copy all generated files to release repository"
					)
		ENDIF()

		IF(NOT DEFINED BOOTLOADER_RC_VERSION OR "${BOOTLOADER_RC_VERSION}" STREQUAL "")
			SET(RELEASE_REPOSITORY_DIRECTORY_BOOTLOADER "${RELEASE_REPOSITORY}/bootloaders/bootloader_${BOOTLOADER_VERSION}")
		ELSE()
			SET(RELEASE_REPOSITORY_DIRECTORY_BOOTLOADER "${RELEASE_CANDIDATE_REPOSITORY}/bootloaders/bootloader_${BOOTLOADER_VERSION}")
		ENDIF()


		IF(EXISTS ${RELEASE_REPOSITORY_DIRECTORY_BOOTLOADER} )
			MESSAGE(STATUS "Already released... No create_bootloader_release_in_repository target available")
		ELSE()

			ADD_CUSTOM_TARGET(create_bootloader_release_in_repository
					COMMAND ${CMAKE_COMMAND} -E echo
					COMMAND ${CMAKE_COMMAND} -E echo "** Copy to release repository \"${RELEASE_REPOSITORY_DIRECTORY_BOOTLOADER}\""
					COMMAND ${CMAKE_COMMAND} -E make_directory ${RELEASE_REPOSITORY_DIRECTORY_BOOTLOADER}/bin
					COMMAND ${CMAKE_COMMAND} -E echo "   Copy from ${CMAKE_BINARY_DIR}"
					COMMAND ${CMAKE_COMMAND} -E copy ${CMAKE_BINARY_DIR}/dfu/bootloader*.zip ${RELEASE_REPOSITORY_DIRECTORY_BOOTLOADER}/bin
					COMMAND ${CMAKE_COMMAND} -E copy ${CMAKE_BINARY_DIR}/dfu/bootloader*.zip.sha1 ${RELEASE_REPOSITORY_DIRECTORY_BOOTLOADER}/bin
					COMMAND ${CMAKE_COMMAND} -E copy ${CMAKE_BINARY_DIR}/bootloader/bootloader.elf ${RELEASE_REPOSITORY_DIRECTORY_BOOTLOADER}/bin
					COMMAND ${CMAKE_COMMAND} -E copy ${CMAKE_BINARY_DIR}/bootloader/bootloader.hex ${RELEASE_REPOSITORY_DIRECTORY_BOOTLOADER}/bin
					COMMAND ${CMAKE_COMMAND} -E copy ${NRF5_DIR}/${SOFTDEVICE_HEX_FILE} ${RELEASE_REPOSITORY_DIRECTORY_BOOTLOADER}/bin/softdevice.hex
					COMMAND ${CMAKE_COMMAND} -E echo "   Copy release config file from ${WORKSPACE_DIR}/${CONFIG_DIR}/${BOARD_TARGET}"
					COMMAND ${CMAKE_COMMAND} -E make_directory ${RELEASE_REPOSITORY_DIRECTORY_BOOTLOADER}/config
					COMMAND ${CMAKE_COMMAND} -E copy ${WORKSPACE_DIR}/${CONFIG_DIR}/${BOARD_TARGET}/CMakeBuild.config ${RELEASE_REPOSITORY_DIRECTORY_BOOTLOADER}/config
					COMMENT "Copy all generated files to release repository"
					)
		ENDIF()



		SET_DIRECTORY_PROPERTIES(PROPERTIES ADDITIONAL_MAKE_CLEAN_FILES ${PROJECT_NAME}.bin)
		SET_DIRECTORY_PROPERTIES(PROPERTIES ADDITIONAL_MAKE_CLEAN_FILES ${PROJECT_NAME}.elf)
	
		SET(FILE_MEMORY_LAYOUT "-Tgeneric_gcc_nrf52.ld")
		SET(PATH_FILE_MEMORY "-L${CMAKE_SOURCE_DIR}/include/third/nrf/")
		SET(PATH_FILE_MEMORY "${PATH_FILE_MEMORY} -L${NRF5_DIR}/modules/nrfx/mdk/")
		SET(CMAKE_EXE_LINKER_FLAGS "${PATH_FILE_MEMORY} ${FILE_MEMORY_LAYOUT} ${CMAKE_EXE_LINKER_FLAGS}")
	
		TARGET_LINK_LIBRARIES(${PROJECT_NAME} ${LIBS})

		# We actually do not need the file without extension
		#INSTALL(TARGETS ${PROJECT_NAME} RUNTIME DESTINATION .)

		# TARGETS are not accepted from other directoreis
		INSTALL(FILES "${CMAKE_BINARY_DIR}/${PROJECT_NAME}.bin" DESTINATION .)
		INSTALL(FILES "${CMAKE_BINARY_DIR}/${PROJECT_NAME}.elf" DESTINATION .)
		INSTALL(FILES "${CMAKE_BINARY_DIR}/${PROJECT_NAME}.hex" DESTINATION .)
		INSTALL(FILES "${CMAKE_BINARY_DIR}/bootloader/bootloader.elf" DESTINATION .)
		INSTALL(FILES "${CMAKE_BINARY_DIR}/bootloader/bootloader.hex" DESTINATION .)
		IF(EXISTS "${CMAKE_BINARY_DIR}/bootloader/bootloader_settings.hex")
			INSTALL(FILES "${CMAKE_BINARY_DIR}/bootloader/bootloader_settings.hex" DESTINATION .)
		ENDIF()
		INSTALL(FILES "${NRF5_DIR}/${SOFTDEVICE_HEX_FILE}" DESTINATION .)
		INSTALL(DIRECTORY "${CMAKE_BINARY_DIR}/dfu"       DESTINATION . FILES_MATCHING PATTERN "*.zip" PATTERN "*.sha1")
	ENDIF()

ENDIF()<|MERGE_RESOLUTION|>--- conflicted
+++ resolved
@@ -489,11 +489,7 @@
 		get_version_info("${WORKSPACE_DIR}/source" FIRMWARE_VERSION FIRMWARE_DFU_VERSION FIRMWARE_RC_VERSION)
 		get_version_info("${WORKSPACE_DIR}/source/bootloader" BOOTLOADER_VERSION BOOTLOADER_DFU_VERSION BOOTLOADER_RC_VERSION)
 
-<<<<<<< HEAD
-		# Create bootloader version as integers (DFU is already an integer)
-=======
 		# Create bootloader version as integers (DFU is already an integer, RC is treated separately, it's a string)
->>>>>>> 918ba94c
 		string(REPLACE "-" ";" BOOTLOADER_WITHOUT_RC_LIST "${BOOTLOADER_VERSION}")
 		list(GET BOOTLOADER_WITHOUT_RC_LIST 0 BOOTLOADER_VERSION_WITHOUT_RC)
 		string(REPLACE "." ";" BOOTLOADER_VERSION_LIST "${BOOTLOADER_VERSION_WITHOUT_RC}")
@@ -510,11 +506,7 @@
 			string(REGEX MATCHALL "[0-9]+" BOOTLOADER_VERSION_PRERELEASE "${BOOTLOADER_RC_VERSION}")
 			string(CONCAT PRINT_BOOTLOADER_VERSION "${BOOTLOADER_RC_VERSION}-" "${BOOTLOADER_VERSION_PRERELEASE}")
 		else()
-<<<<<<< HEAD
-			set(BOOTLOADER_VERSION_PRERELEASE 0)
-=======
 			set(BOOTLOADER_VERSION_PRERELEASE 255)
->>>>>>> 918ba94c
 		endif()
 		message(STATUS "Bootloader version: ${PRINT_BOOTLOADER_VERSION}")
 	
