######################################################################################################################
# The build systems uses CMake. All the automatically generated code falls under the Lesser General Public License
# (LGPL GNU v3), the Apache License, or the MIT license, your choice.
#
# Author:	 Anne C. van Rossum (Distributed Organisms B.V.)
# Date: 	 Oct 28, 2013
#
# Copyright © 2013 Anne C. van Rossum <anne@dobots.nl>
#######################################################################################################################

CMAKE_MINIMUM_REQUIRED(VERSION 2.8)

# Set application shorthand
SET(APPLICATION_SHORTHAND "crownstone")

# Set name of project
SET(PROJECT_NAME ${APPLICATION_SHORTHAND})

# Set the main file to use for this application
SET(MAIN_FILE "cs_Crownstone.cpp")

# Start a project
PROJECT(${PROJECT_NAME}) 

#enable_language(CXX)
#set(CMAKE_CXX_STANDARD 17)
#set(CMAKE_CXX_STANDARD_REQUIRED on)
#set(CMAKE_CXX_EXTENSIONS OFF)

# The directory with some of the FindXXX modules
set(DEFAULT_CONF_CMAKE_PATH ${CMAKE_SOURCE_DIR}/conf/cmake)
set(DEFAULT_MODULES_PATH ${DEFAULT_CONF_CMAKE_PATH}/modules)
set(THIRD_MODULES_PATH ${DEFAULT_CONF_CMAKE_PATH}/modules/third)
set(CMAKE_MODULE_PATH "${CMAKE_MODULE_PATH};${CMAKE_CONF_CMAKE_PATH};${DEFAULT_MODULES_PATH};${THIRD_MODULES_PATH}")

MESSAGE(STATUS "Search for FindX files in ${CMAKE_MODULE_PATH}")

#include(${DEFAULT_MODULES_PATH}/load_configuration.cmake)
#load_configuration("${DEFAULT_CONFIGURATION_FILE}" CMAKE_ARGS)
#load_configuration("${BOARD_TARGET_CONFIGURATION_FILE}" CMAKE_ARGS)
#load_configuration("${BOARD_TARGET_OVERWRITE_CONFIGURATION_FILE}" CMAKE_ARGS)

string(TIMESTAMP COMPILATION_DAY "%Y-%m-%d")

include(GetGitRevisionDescription)
get_git_head_revision(GIT_REFSPEC GIT_SHA1)

#######################################################################################################################

if(NOT CONFIG_DIR)
  set(CONFIG_DIR "config")
endif()

if(NOT GDB_PORT)
  set(GDB_PORT "2331")
endif()

if(NOT BOARD_TARGET)
  set(BOARD_TARGET "2331")
endif()

# Get the following information via JlinkExe and then ShowEmuList
if(NOT SERIAL_NUM)
  set(SERIAL_NUM "")
endif()

#if(NOT GIT_BRANCH)
#  message(FATAL_ERROR "The code should live on a branch in a git repository")
#endif()

SET(VERBOSITY                                "4"           CACHE STRING "Verbosity")
SET(HOST_TARGET                              "ON"          CACHE BOOL "Compile for host platform")
SET(NRF5_DIR                                 "unset"       CACHE STRING "The nRF5 sdk directory")
SET(WORKSPACE_DIR                            "unset"       CACHE STRING "The workspace directory")
SET(SOFTDEVICE_HEX_FILE                      ""            CACHE STRING "Softdevice hex file")
SET(PASS_FILE                                "dfu_pkg_signing_key" CACHE STRING "Pass file (containing key")
SET(KEY_FILE                                 "temp.key"    CACHE STRING "Pass file (containing key")
SET(SUPERUSER_SWITCH                         "sudo"        CACHE STRING "Switch to superuser")

MATH(EXPR SWO_PORT       "${GDB_PORT}+1")
MATH(EXPR TELNET_PORT    "${GDB_PORT}+2")

#######################################################################################################################
# Show variables
#######################################################################################################################

MESSAGE(STATUS "Set verbosity to level: ${VERBOSITY}")
MESSAGE(STATUS "Compiler: ${CMAKE_C_COMPILER}")

IF(SERIAL_NUM STREQUAL "")
  MESSAGE(STATUS "Default JLink device (serial number not specified)")
ELSE()
  MESSAGE(STATUS "Serial number of JLink device to use ${SERIAL_NUM}")
ENDIF()

IF(GDB_PORT STREQUAL "2331")
	MESSAGE(STATUS "Default GDB port (2331)")
ENDIF()
MESSAGE(STATUS "GDB port to use ${GDB_PORT}")

#######################################################################################################################
# Include your own FindX cmake files and options in the following file!
#######################################################################################################################

#######################################################################################################################

MESSAGE(STATUS "Do not set application start address")
#MESSAGE(STATUS "Set application start address in linker script to ${APPLICATION_START_ADDRESS}")
#CONFIGURE_FILE(${CMAKE_SOURCE_DIR}/conf/nRF-softdevice.ld.in ${CMAKE_SOURCE_DIR}/conf/nRF-softdevice.ld)

# Libraries (math, stdc++ libraries, etc.) 
# Note! We CANNOT use the size-constrained *_s versions! anymore
# We don't seem to use any libraries anymore... except for including everything that comes with -std=c+11
#SET(LIBS "-lc ${LIBRARY_RUNTIME} ${LIBRARY_MATH} -lstdc++")
SET(LIBS "")

# Some debug information
IF(VERBOSITY GREATER 4)
	MESSAGE(STATUS "\"${PROJECT_NAME}\" uses the following CXX flags: \"${CMAKE_CXX_FLAGS}\" (can be empty)")
	MESSAGE(STATUS "Linked libraries: ${LIBS}")
ENDIF()

# Source directory
SET(SOURCE_DIR "src")

SET(CMAKE_INCLUDE_SYSTEM_FLAG_C "-isystem ")
SET(CMAKE_INCLUDE_SYSTEM_FLAG_CXX "-isystem ")

# Add separately include directories if we are to lazy to specify e.g. "#include <protocol/rbc_mesh.h>"
# We have removed include/third/nrf from here. This needs to be specified separately for the firmware versus the
# bootloader. Both need namely a different sdk_config.h file...
INCLUDE_DIRECTORIES("include")
INCLUDE_DIRECTORIES("include/ble")
INCLUDE_DIRECTORIES("include/third")

# TODO: Just only include th NRF5 directory and refer to the header files using that relative path in the source files
# Then we do not need to update the CMakeLists.txt file all the time
INCLUDE_DIRECTORIES(SYSTEM "${NRF5_DIR}")
INCLUDE_DIRECTORIES(SYSTEM "${NRF5_DIR}/components/toolchain/cmsis/include")
INCLUDE_DIRECTORIES(SYSTEM "${NRF5_DIR}/config")
INCLUDE_DIRECTORIES(SYSTEM "${NRF5_DIR}/components/libraries/fstorage")
INCLUDE_DIRECTORIES(SYSTEM "${NRF5_DIR}/components/libraries/experimental_section_vars")

SET(BOOTLOADER "_bootloader_.hex")

IF((DEFINED TEST_TARGET) AND "${TEST_TARGET}" STREQUAL "\"nrf5\"")
	MESSAGE(STATUS "Run test target. This will include source files as necessary")
ELSE()
	INCLUDE(crownstone.src)

	IF (NOT BUILD_MESHING)
		LIST(APPEND NORDIC_SOURCE "${NRF5_DIR}/components/libraries/timer/app_timer.c")
	ENDIF()

	LIST(APPEND FOLDER_SOURCE "${SOURCE_DIR}/${MAIN_FILE}")

	IF(VERBOSITY GREATER 4)
		FOREACH(crownstone_file ${FOLDER_SOURCE})
			MESSAGE(STATUS "Include Crownstone file: " ${crownstone_file})
		ENDFOREACH()
	ENDIF()

	# We add the source files explicitly. This is recommended in the cmake system and will also force us all the time to
	# consider the size of the final binary. Do not include things, if not necessary!

	LIST(APPEND NORDIC_SOURCE "${NRF5_DIR}/modules/nrfx/mdk/gcc_startup_nrf52833.S")
	set_property(SOURCE "${NRF5_DIR}/modules/nrfx/mdk/gcc_startup_nrf52833.S" PROPERTY LANGUAGE C)

	#LIST(APPEND NORDIC_SOURCE "${NRF5_DIR}/modules/nrfx/mdk/gcc_startup_nrf52.S")
	#set_property(SOURCE "${NRF5_DIR}/modules/nrfx/mdk/gcc_startup_nrf52.S" PROPERTY LANGUAGE C)

	# The following files are only added for the logging module by Nordic. It might be good to remove these files to
	# save space in production. It should then be enclosed within a macro.
	# Those files are: nrf_strerror.c

	LIST(APPEND NORDIC_SOURCE "${NRF5_DIR}/components/ble/common/ble_advdata.c")
	LIST(APPEND NORDIC_SOURCE "${NRF5_DIR}/components/ble/common/ble_srv_common.c")
	LIST(APPEND NORDIC_SOURCE "${NRF5_DIR}/components/libraries/atomic/nrf_atomic.c")
	LIST(APPEND NORDIC_SOURCE "${NRF5_DIR}/components/libraries/atomic_fifo/nrf_atfifo.c")
	LIST(APPEND NORDIC_SOURCE "${NRF5_DIR}/components/libraries/crc16/crc16.c")
	LIST(APPEND NORDIC_SOURCE "${NRF5_DIR}/components/libraries/experimental_section_vars/nrf_section_iter.c")
	LIST(APPEND NORDIC_SOURCE "${NRF5_DIR}/components/libraries/fds/fds.c")
	LIST(APPEND NORDIC_SOURCE "${NRF5_DIR}/components/libraries/fstorage/nrf_fstorage.c")
	LIST(APPEND NORDIC_SOURCE "${NRF5_DIR}/components/libraries/fstorage/nrf_fstorage_sd.c")
	LIST(APPEND NORDIC_SOURCE "${NRF5_DIR}/components/libraries/hardfault/hardfault_implementation.c")
	LIST(APPEND NORDIC_SOURCE "${NRF5_DIR}/components/libraries/hardfault/nrf52/handler/hardfault_handler_gcc.c")
	LIST(APPEND NORDIC_SOURCE "${NRF5_DIR}/components/libraries/scheduler/app_scheduler.c")
	LIST(APPEND NORDIC_SOURCE "${NRF5_DIR}/components/libraries/strerror/nrf_strerror.c")
	LIST(APPEND NORDIC_SOURCE "${NRF5_DIR}/components/libraries/util/app_error.c")
	LIST(APPEND NORDIC_SOURCE "${NRF5_DIR}/components/libraries/util/app_error_handler_gcc.c")
#	LIST(APPEND NORDIC_SOURCE "${NRF5_DIR}/components/libraries/util/app_error_weak.c")
	LIST(APPEND NORDIC_SOURCE "${NRF5_DIR}/components/libraries/util/app_util_platform.c")
	LIST(APPEND NORDIC_SOURCE "${NRF5_DIR}/components/libraries/util/nrf_assert.c")
	LIST(APPEND NORDIC_SOURCE "${NRF5_DIR}/components/softdevice/common/nrf_sdh.c")
	LIST(APPEND NORDIC_SOURCE "${NRF5_DIR}/components/softdevice/common/nrf_sdh_ble.c")
	LIST(APPEND NORDIC_SOURCE "${NRF5_DIR}/components/softdevice/common/nrf_sdh_soc.c")
	LIST(APPEND NORDIC_SOURCE "${NRF5_DIR}/modules/nrfx/drivers/src/nrfx_comp.c")
	LIST(APPEND NORDIC_SOURCE "${NRF5_DIR}/modules/nrfx/drivers/src/prs/nrfx_prs.c")
	LIST(APPEND NORDIC_SOURCE "${NRF5_DIR}/modules/nrfx/hal/nrf_nvmc.c")
	# should be our own code, but SystemInit here contains a lot of PANs we don't have to solve subsequently...
	LIST(APPEND NORDIC_SOURCE "${NRF5_DIR}/modules/nrfx/mdk/system_nrf52.c")
	
	IF (CS_SERIAL_NRF_LOG_ENABLED)
		MESSAGE(STATUS "SERIAL from NORDIC enabled")
		LIST(APPEND NORDIC_SOURCE "${NRF5_DIR}/components/libraries/balloc/nrf_balloc.c")
		LIST(APPEND NORDIC_SOURCE "${NRF5_DIR}/components/libraries/log/src/nrf_log_backend_serial.c")
		LIST(APPEND NORDIC_SOURCE "${NRF5_DIR}/components/libraries/log/src/nrf_log_default_backends.c")
		LIST(APPEND NORDIC_SOURCE "${NRF5_DIR}/components/libraries/log/src/nrf_log_frontend.c")
		LIST(APPEND NORDIC_SOURCE "${NRF5_DIR}/components/libraries/log/src/nrf_log_str_formatter.c")
		LIST(APPEND NORDIC_SOURCE "${NRF5_DIR}/components/libraries/memobj/nrf_memobj.c")
		LIST(APPEND NORDIC_SOURCE "${NRF5_DIR}/components/libraries/ringbuf/nrf_ringbuf.c")
		LIST(APPEND NORDIC_SOURCE "${NRF5_DIR}/external/fprintf/nrf_fprintf.c")
		LIST(APPEND NORDIC_SOURCE "${NRF5_DIR}/external/fprintf/nrf_fprintf_format.c")
		IF (CS_SERIAL_NRF_LOG_ENABLED STREQUAL 1)
			LIST(APPEND NORDIC_SOURCE "${NRF5_DIR}/components/libraries/log/src/nrf_log_backend_rtt.c")
			LIST(APPEND NORDIC_SOURCE "${NRF5_DIR}/external/segger_rtt/SEGGER_RTT.c")
			LIST(APPEND NORDIC_SOURCE "${NRF5_DIR}/external/segger_rtt/SEGGER_RTT_printf.c")
		ENDIF()
		IF (CS_SERIAL_NRF_LOG_ENABLED STREQUAL 2)
			LIST(APPEND NORDIC_SOURCE "${NRF5_DIR}/components/libraries/log/src/nrf_log_backend_uart.c")
			LIST(APPEND NORDIC_SOURCE "${NRF5_DIR}/integration/nrfx/legacy/nrf_drv_uart.c")
			LIST(APPEND NORDIC_SOURCE "${NRF5_DIR}/modules/nrfx/drivers/src/nrfx_uart.c")
		ENDIF()
	ELSE()
		MESSAGE(STATUS "SERIAL from NORDIC disabled")
	ENDIF()

	IF (BUILD_MESHING)
		# All C files in mesh/core/src
		LIST(APPEND NORDIC_SOURCE "${MESH_SDK_DIR}/mesh/core/src/nrf_mesh_utils.c")
		LIST(APPEND NORDIC_SOURCE "${MESH_SDK_DIR}/mesh/core/src/nrf_mesh_configure.c")
		LIST(APPEND NORDIC_SOURCE "${MESH_SDK_DIR}/mesh/core/src/queue.c")
		LIST(APPEND NORDIC_SOURCE "${MESH_SDK_DIR}/mesh/core/src/ccm_soft.c")
		LIST(APPEND NORDIC_SOURCE "${MESH_SDK_DIR}/mesh/core/src/flash_manager_defrag.c")
		LIST(APPEND NORDIC_SOURCE "${MESH_SDK_DIR}/mesh/core/src/rand.c")
		LIST(APPEND NORDIC_SOURCE "${MESH_SDK_DIR}/mesh/core/src/uri.c")
		LIST(APPEND NORDIC_SOURCE "${MESH_SDK_DIR}/mesh/core/src/timeslot.c")
		LIST(APPEND NORDIC_SOURCE "${MESH_SDK_DIR}/mesh/core/src/mesh_opt.c")
		LIST(APPEND NORDIC_SOURCE "${MESH_SDK_DIR}/mesh/core/src/nrf_mesh_keygen.c")
		LIST(APPEND NORDIC_SOURCE "${MESH_SDK_DIR}/mesh/core/src/bearer_event.c")
		LIST(APPEND NORDIC_SOURCE "${MESH_SDK_DIR}/mesh/core/src/enc.c")
		LIST(APPEND NORDIC_SOURCE "${MESH_SDK_DIR}/mesh/core/src/list.c")
		LIST(APPEND NORDIC_SOURCE "${MESH_SDK_DIR}/mesh/core/src/core_tx.c")
		LIST(APPEND NORDIC_SOURCE "${MESH_SDK_DIR}/mesh/core/src/timer.c")
		LIST(APPEND NORDIC_SOURCE "${MESH_SDK_DIR}/mesh/core/src/mesh_config_flashman_glue.c")
		LIST(APPEND NORDIC_SOURCE "${MESH_SDK_DIR}/mesh/core/src/msg_cache.c")
		LIST(APPEND NORDIC_SOURCE "${MESH_SDK_DIR}/mesh/core/src/net_beacon.c")
		LIST(APPEND NORDIC_SOURCE "${MESH_SDK_DIR}/mesh/core/src/cache.c")
		LIST(APPEND NORDIC_SOURCE "${MESH_SDK_DIR}/mesh/core/src/flash_manager_internal.c")
		LIST(APPEND NORDIC_SOURCE "${MESH_SDK_DIR}/mesh/core/src/network.c")
		LIST(APPEND NORDIC_SOURCE "${MESH_SDK_DIR}/mesh/core/src/core_tx_lpn.c")
		LIST(APPEND NORDIC_SOURCE "${MESH_SDK_DIR}/mesh/core/src/net_state.c")
		LIST(APPEND NORDIC_SOURCE "${MESH_SDK_DIR}/mesh/core/src/fifo.c")
		LIST(APPEND NORDIC_SOURCE "${MESH_SDK_DIR}/mesh/core/src/heartbeat.c")
		LIST(APPEND NORDIC_SOURCE "${MESH_SDK_DIR}/mesh/core/src/beacon.c")
		LIST(APPEND NORDIC_SOURCE "${MESH_SDK_DIR}/mesh/core/src/nrf_mesh.c")
		LIST(APPEND NORDIC_SOURCE "${MESH_SDK_DIR}/mesh/core/src/mesh_config.c")
		LIST(APPEND NORDIC_SOURCE "${MESH_SDK_DIR}/mesh/core/src/packet_buffer.c")
		LIST(APPEND NORDIC_SOURCE "${MESH_SDK_DIR}/mesh/core/src/mesh_config_backend.c")
		LIST(APPEND NORDIC_SOURCE "${MESH_SDK_DIR}/mesh/core/src/nrf_flash.c")
		LIST(APPEND NORDIC_SOURCE "${MESH_SDK_DIR}/mesh/core/src/transport.c")
		LIST(APPEND NORDIC_SOURCE "${MESH_SDK_DIR}/mesh/core/src/mesh_flash.c")
		LIST(APPEND NORDIC_SOURCE "${MESH_SDK_DIR}/mesh/core/src/msqueue.c")
		LIST(APPEND NORDIC_SOURCE "${MESH_SDK_DIR}/mesh/core/src/lpn.c")
		LIST(APPEND NORDIC_SOURCE "${MESH_SDK_DIR}/mesh/core/src/net_packet.c")
		LIST(APPEND NORDIC_SOURCE "${MESH_SDK_DIR}/mesh/core/src/nrf_mesh_opt.c")
		LIST(APPEND NORDIC_SOURCE "${MESH_SDK_DIR}/mesh/core/src/mesh_lpn_subman.c")
		LIST(APPEND NORDIC_SOURCE "${MESH_SDK_DIR}/mesh/core/src/event.c")
		LIST(APPEND NORDIC_SOURCE "${MESH_SDK_DIR}/mesh/core/src/toolchain.c")
		LIST(APPEND NORDIC_SOURCE "${MESH_SDK_DIR}/mesh/core/src/hal.c")
		LIST(APPEND NORDIC_SOURCE "${MESH_SDK_DIR}/mesh/core/src/flash_manager.c")
		LIST(APPEND NORDIC_SOURCE "${MESH_SDK_DIR}/mesh/core/src/timer_scheduler.c")
		LIST(APPEND NORDIC_SOURCE "${MESH_SDK_DIR}/mesh/core/src/aes.c")
		LIST(APPEND NORDIC_SOURCE "${MESH_SDK_DIR}/mesh/core/src/replay_cache.c")
		LIST(APPEND NORDIC_SOURCE "${MESH_SDK_DIR}/mesh/core/src/internal_event.c")
		LIST(APPEND NORDIC_SOURCE "${MESH_SDK_DIR}/mesh/core/src/fsm.c")
		LIST(APPEND NORDIC_SOURCE "${MESH_SDK_DIR}/mesh/core/src/timeslot_timer.c")
		LIST(APPEND NORDIC_SOURCE "${MESH_SDK_DIR}/mesh/core/src/aes_cmac.c")
		LIST(APPEND NORDIC_SOURCE "${MESH_SDK_DIR}/mesh/core/src/log.c")
		LIST(APPEND NORDIC_SOURCE "${MESH_SDK_DIR}/mesh/core/src/core_tx_local.c")

		# All C files in mesh/bearer/src
		LIST(APPEND NORDIC_SOURCE "${MESH_SDK_DIR}/mesh/bearer/src/bearer_handler.c")
		LIST(APPEND NORDIC_SOURCE "${MESH_SDK_DIR}/mesh/bearer/src/ad_type_filter.c")
		LIST(APPEND NORDIC_SOURCE "${MESH_SDK_DIR}/mesh/bearer/src/rssi_filter.c")
		LIST(APPEND NORDIC_SOURCE "${MESH_SDK_DIR}/mesh/bearer/src/mesh_pa_lna.c")
		LIST(APPEND NORDIC_SOURCE "${MESH_SDK_DIR}/mesh/bearer/src/adv_packet_filter.c")
		LIST(APPEND NORDIC_SOURCE "${MESH_SDK_DIR}/mesh/bearer/src/scanner.c")
		LIST(APPEND NORDIC_SOURCE "${MESH_SDK_DIR}/mesh/bearer/src/gap_address_filter.c")
		LIST(APPEND NORDIC_SOURCE "${MESH_SDK_DIR}/mesh/bearer/src/radio_config.c")
		LIST(APPEND NORDIC_SOURCE "${MESH_SDK_DIR}/mesh/bearer/src/ad_listener.c")
		LIST(APPEND NORDIC_SOURCE "${MESH_SDK_DIR}/mesh/bearer/src/filter_engine.c")
		LIST(APPEND NORDIC_SOURCE "${MESH_SDK_DIR}/mesh/bearer/src/advertiser.c")
		LIST(APPEND NORDIC_SOURCE "${MESH_SDK_DIR}/mesh/bearer/src/broadcast.c")

		# All C files in mesh/prov/src except nrf_mesh_prov_bearer_gatt.c
		LIST(APPEND NORDIC_SOURCE "${MESH_SDK_DIR}/mesh/prov/src/provisioning.c")
		LIST(APPEND NORDIC_SOURCE "${MESH_SDK_DIR}/mesh/prov/src/prov_provisionee.c")
		LIST(APPEND NORDIC_SOURCE "${MESH_SDK_DIR}/mesh/prov/src/prov_beacon.c")
		LIST(APPEND NORDIC_SOURCE "${MESH_SDK_DIR}/mesh/prov/src/prov_utils.c")
		LIST(APPEND NORDIC_SOURCE "${MESH_SDK_DIR}/mesh/prov/src/prov_bearer_adv.c")
		LIST(APPEND NORDIC_SOURCE "${MESH_SDK_DIR}/mesh/prov/src/nrf_mesh_prov.c")
		LIST(APPEND NORDIC_SOURCE "${MESH_SDK_DIR}/mesh/prov/src/prov_provisioner.c")

		# All C files in mesh/access/src
		LIST(APPEND NORDIC_SOURCE "${MESH_SDK_DIR}/mesh/access/src/access_publish_retransmission.c")
		LIST(APPEND NORDIC_SOURCE "${MESH_SDK_DIR}/mesh/access/src/access.c")
		LIST(APPEND NORDIC_SOURCE "${MESH_SDK_DIR}/mesh/access/src/access_reliable.c")
		LIST(APPEND NORDIC_SOURCE "${MESH_SDK_DIR}/mesh/access/src/access_publish.c")
		LIST(APPEND NORDIC_SOURCE "${MESH_SDK_DIR}/mesh/access/src/device_state_manager.c")

		# All C files in mesh/dfu/src
		LIST(APPEND NORDIC_SOURCE "${MESH_SDK_DIR}/mesh/dfu/src/nrf_mesh_dfu.c")

		# All C files in mesh/stack/src
		LIST(APPEND NORDIC_SOURCE "${MESH_SDK_DIR}/mesh/stack/src/mesh_stack.c")

		LIST(APPEND NORDIC_SOURCE "${MESH_SDK_DIR}/models/foundation/config/src/config_server.c")
		LIST(APPEND NORDIC_SOURCE "${MESH_SDK_DIR}/models/foundation/config/src/composition_data.c")
		LIST(APPEND NORDIC_SOURCE "${MESH_SDK_DIR}/models/foundation/config/src/packed_index_list.c")
		LIST(APPEND NORDIC_SOURCE "${MESH_SDK_DIR}/models/foundation/health/src/health_server.c")

		# Any other mesh models that are used in your application
		LIST(APPEND NORDIC_SOURCE "${MESH_SDK_DIR}/models/model_spec/common/src/model_common.c")
		LIST(APPEND NORDIC_SOURCE "${MESH_SDK_DIR}/models/model_spec/generic_onoff/src/generic_onoff_client.c")
		LIST(APPEND NORDIC_SOURCE "${MESH_SDK_DIR}/models/model_spec/generic_onoff/src/generic_onoff_server.c")
		LIST(APPEND NORDIC_SOURCE "${MESH_SDK_DIR}/examples/common/src/app_onoff.c")

		# external/micro-ecc/uECC.c
		LIST(APPEND NORDIC_SOURCE "${MESH_SDK_DIR}/external/micro-ecc/uECC.c")

		# TODO: Do not use example files
		LIST(APPEND NORDIC_SOURCE "${MESH_SDK_DIR}/examples/common/src/mesh_provisionee.c")
		LIST(APPEND NORDIC_SOURCE "${MESH_SDK_DIR}/examples/common/src/assertion_handler_weak.c")

		LIST(APPEND NORDIC_SOURCE "${MESH_SDK_DIR}/external/app_timer/app_timer_mesh.c")
		
		IF (MESH_MEM_BACKEND STREQUAL "stdlib")
			LIST(APPEND NORDIC_SOURCE "${MESH_SDK_DIR}/mesh/core/src/mesh_mem_stdlib.c")
		ELSEIF (MESH_MEM_BACKEND STREQUAL "packet_mgr")
			LIST(APPEND NORDIC_SOURCE "${MESH_SDK_DIR}/mesh/core/src/mesh_mem_packet_mgr.c")
			LIST(APPEND NORDIC_SOURCE "${MESH_SDK_DIR}/mesh/core/src/packet_mgr.c")
		ELSEIF (MESH_MEM_BACKEND STREQUAL "mem_manager")
			LIST(APPEND NORDIC_SOURCE "${MESH_SDK_DIR}/mesh/core/src/mesh_mem_mem_manager.c")
			LIST(APPEND NORDIC_SOURCE "${NRF5_DIR}/components/libraries/mem_manager/mem_manager.c")
		ELSE ()
			MESSAGE(FATAL_ERROR "Unknown mesh_mem_backend \"${MESH_MEM_BACKEND}\"")
		ENDIF()
		
		IF (EXPERIMENTAL_INSTABURST_ENABLED)
			LIST(APPEND NORDIC_SOURCE "${MESH_SDK_DIR}/mesh/core/src/core_tx_instaburst.c")
			LIST(APPEND NORDIC_SOURCE "${MESH_SDK_DIR}/mesh/bearer/src/adv_ext_packet.c")
			LIST(APPEND NORDIC_SOURCE "${MESH_SDK_DIR}/mesh/bearer/src/adv_ext_tx.c")
			LIST(APPEND NORDIC_SOURCE "${MESH_SDK_DIR}/mesh/bearer/src/instaburst.c")
			LIST(APPEND NORDIC_SOURCE "${MESH_SDK_DIR}/mesh/bearer/src/instaburst_rx.c")
			LIST(APPEND NORDIC_SOURCE "${MESH_SDK_DIR}/mesh/bearer/src/instaburst_tx.c")
		ELSE()
			LIST(APPEND NORDIC_SOURCE "${MESH_SDK_DIR}/mesh/core/src/core_tx_adv.c")
		ENDIF()
	ENDIF()

	IF(VERBOSITY GREATER 4)
		FOREACH(nordic_file ${NORDIC_SOURCE})
			MESSAGE(STATUS "Include Nordic file: " ${nordic_file})
		ENDFOREACH()
	ENDIF()

	# We now have a variable FOLDER_SOURCE with all source files
	LIST(APPEND FOLDER_SOURCE ${NORDIC_SOURCE})

	# For Visual Studio group the files
	SOURCE_GROUP("Source files" FILES ${FOLDER_SOURCE})
	SOURCE_GROUP("Header files" FILES ${FOLDER_HEADER})

	#INCLUDE_DIRECTORIES(${INCLUDE_DIR})

	# Add to the -I flags
	# This is required for the Nordic files internally. They refer only to header files without component paths.
	INCLUDE_DIRECTORIES(SYSTEM "${NRF5_DIR}/components/ble/ble_services")
	INCLUDE_DIRECTORIES(SYSTEM "${NRF5_DIR}/components/ble/common")
	INCLUDE_DIRECTORIES(SYSTEM "${NRF5_DIR}/components/device/")
	INCLUDE_DIRECTORIES(SYSTEM "${NRF5_DIR}/components/drivers_nrf/common/")
	INCLUDE_DIRECTORIES(SYSTEM "${NRF5_DIR}/components/drivers_nrf/comp/")
	INCLUDE_DIRECTORIES(SYSTEM "${NRF5_DIR}/components/libraries/atomic/")
	INCLUDE_DIRECTORIES(SYSTEM "${NRF5_DIR}/components/libraries/atomic_fifo/")
	INCLUDE_DIRECTORIES(SYSTEM "${NRF5_DIR}/components/libraries/balloc/")
	INCLUDE_DIRECTORIES(SYSTEM "${NRF5_DIR}/components/libraries/crc16/")
	INCLUDE_DIRECTORIES(SYSTEM "${NRF5_DIR}/components/libraries/delay/")
	INCLUDE_DIRECTORIES(SYSTEM "${NRF5_DIR}/components/libraries/experimental_log/")
	INCLUDE_DIRECTORIES(SYSTEM "${NRF5_DIR}/components/libraries/experimental_log/src/")
	INCLUDE_DIRECTORIES(SYSTEM "${NRF5_DIR}/components/libraries/experimental_memobj/")
	INCLUDE_DIRECTORIES(SYSTEM "${NRF5_DIR}/components/libraries/experimental_section_vars/")
	INCLUDE_DIRECTORIES(SYSTEM "${NRF5_DIR}/components/libraries/fds/")
	INCLUDE_DIRECTORIES(SYSTEM "${NRF5_DIR}/components/libraries/fstorage/")
	INCLUDE_DIRECTORIES(SYSTEM "${NRF5_DIR}/components/libraries/hardfault/")
	INCLUDE_DIRECTORIES(SYSTEM "${NRF5_DIR}/components/libraries/log/")
	INCLUDE_DIRECTORIES(SYSTEM "${NRF5_DIR}/components/libraries/log/src/")
	INCLUDE_DIRECTORIES(SYSTEM "${NRF5_DIR}/components/libraries/memobj/")
	INCLUDE_DIRECTORIES(SYSTEM "${NRF5_DIR}/components/libraries/ringbuf/")
	INCLUDE_DIRECTORIES(SYSTEM "${NRF5_DIR}/components/libraries/scheduler/")
	INCLUDE_DIRECTORIES(SYSTEM "${NRF5_DIR}/components/libraries/strerror/")
	INCLUDE_DIRECTORIES(SYSTEM "${NRF5_DIR}/components/libraries/timer/")
	INCLUDE_DIRECTORIES(SYSTEM "${NRF5_DIR}/components/libraries/trace/")
	INCLUDE_DIRECTORIES(SYSTEM "${NRF5_DIR}/components/libraries/util/")
	INCLUDE_DIRECTORIES(SYSTEM "${NRF5_DIR}/components/softdevice/common/")
	INCLUDE_DIRECTORIES(SYSTEM "${NRF5_DIR}/components/softdevice/common/softdevice_handler/")
	INCLUDE_DIRECTORIES(SYSTEM "${NRF5_DIR}/components/softdevice/s${SOFTDEVICE_SERIES}/headers")
	INCLUDE_DIRECTORIES(SYSTEM "${NRF5_DIR}/components/toolchain/")
	INCLUDE_DIRECTORIES(SYSTEM "${NRF5_DIR}/components/toolchain/cmsis/include")
	INCLUDE_DIRECTORIES(SYSTEM "${NRF5_DIR}/components/toolchain/gcc/")
	INCLUDE_DIRECTORIES(SYSTEM "${NRF5_DIR}/external/fprintf/")
	INCLUDE_DIRECTORIES(SYSTEM "${NRF5_DIR}/integration/nrfx/")
	INCLUDE_DIRECTORIES(SYSTEM "${NRF5_DIR}/modules/nrfx/")
	INCLUDE_DIRECTORIES(SYSTEM "${NRF5_DIR}/modules/nrfx/drivers/include/")
	INCLUDE_DIRECTORIES(SYSTEM "${NRF5_DIR}/modules/nrfx/hal/")
	INCLUDE_DIRECTORIES(SYSTEM "${NRF5_DIR}/modules/nrfx/mdk/")
	INCLUDE_DIRECTORIES(SYSTEM "${NRF5_DIR}/external/segger_rtt")
	INCLUDE_DIRECTORIES(SYSTEM "${NRF5_DIR}/integration/nrfx/legacy/")

	INCLUDE_DIRECTORIES(SYSTEM "${NRF5_DIR}/components/softdevice/s132/headers/nrf52")

	IF (BUILD_MESHING)
		INCLUDE_DIRECTORIES(SYSTEM "${MESH_SDK_DIR}/mesh/stack/api")
		INCLUDE_DIRECTORIES(SYSTEM "${MESH_SDK_DIR}/mesh/prov/api")
		INCLUDE_DIRECTORIES(SYSTEM "${MESH_SDK_DIR}/mesh/prov/include")
		INCLUDE_DIRECTORIES(SYSTEM "${MESH_SDK_DIR}/mesh/access/api")
		INCLUDE_DIRECTORIES(SYSTEM "${MESH_SDK_DIR}/mesh/access/include")
		INCLUDE_DIRECTORIES(SYSTEM "${MESH_SDK_DIR}/mesh/dfu/api")
		INCLUDE_DIRECTORIES(SYSTEM "${MESH_SDK_DIR}/mesh/dfu/include")
		INCLUDE_DIRECTORIES(SYSTEM "${MESH_SDK_DIR}/mesh/core/api")
		INCLUDE_DIRECTORIES(SYSTEM "${MESH_SDK_DIR}/mesh/core/include")
		INCLUDE_DIRECTORIES(SYSTEM "${MESH_SDK_DIR}/mesh/bearer/api")
		INCLUDE_DIRECTORIES(SYSTEM "${MESH_SDK_DIR}/mesh/bearer/include")
		INCLUDE_DIRECTORIES(SYSTEM "${MESH_SDK_DIR}/mesh/gatt/api")
		INCLUDE_DIRECTORIES(SYSTEM "${MESH_SDK_DIR}/mesh/gatt/include")
		INCLUDE_DIRECTORIES(SYSTEM "${MESH_SDK_DIR}/models/foundation/config/include")
		INCLUDE_DIRECTORIES(SYSTEM "${MESH_SDK_DIR}/models/foundation/health/include")
		INCLUDE_DIRECTORIES(SYSTEM "${MESH_SDK_DIR}/models/model_spec/common/include")
		INCLUDE_DIRECTORIES(SYSTEM "${MESH_SDK_DIR}/models/model_spec/generic_onoff/include")
		INCLUDE_DIRECTORIES(SYSTEM "${MESH_SDK_DIR}/external/micro-ecc")
		INCLUDE_DIRECTORIES(SYSTEM "${MESH_SDK_DIR}/examples/common/include")
		IF (MESH_MEM_BACKEND STREQUAL "mem_manager")
			INCLUDE_DIRECTORIES(SYSTEM "${NRF5_DIR}/components/libraries/mem_manager")
		ENDIF()
		
	ENDIF()

	IF(DEFINED SOFTDEVICE_DIR AND DEFINED SOFTDEVICE_DIR_API)
		INCLUDE_DIRECTORIES(SYSTEM "${SOFTDEVICE_DIR}/${SOFTDEVICE_DIR_API}")
	ENDIF()

ENDIF()
		
# Show which directories are actually included to the user
GET_PROPERTY(dirs DIRECTORY ${CMAKE_CURRENT_SOURCE_DIR} PROPERTY INCLUDE_DIRECTORIES)
IF(VERBOSITY GREATER 4)
	FOREACH(dir ${dirs})
		MESSAGE(STATUS "Add to the include directories: '${dir}'")
	ENDFOREACH()
ENDIF()
		
IF(NOT (DEFINED SOFTDEVICE_DIR AND DEFINED SOFTDEVICE_DIR_HEX))
	SET(${SOFTDEVICE_DIR}, "${NRF5_DIR}/components/softdevice/s${SOFTDEVICE_SERIES}/")
	SET(${SOFTDEVICE_DIR_HEX}, "hex")
ENDIF()

IF((DEFINED TEST_TARGET) AND "${TEST_TARGET}" STREQUAL "\"nrf5\"")
	MESSAGE(STATUS "Add testing files")

	ENABLE_TESTING()

	#	ADD_SUBDIRECTORY(test/nrf5)

	INCLUDE(test/nrf5/CMakeLists.txt)
ELSE()

	# Set up our main executable.
	IF(FOLDER_SOURCE STREQUAL "")
		MESSAGE(FATAL_ERROR "No source code files found. Please add something")
	ELSE()

		# Get firmware and bootloader version
		include(${DEFAULT_MODULES_PATH}/get_versions.cmake)
		get_version_info("${WORKSPACE_DIR}/source" FIRMWARE_VERSION FIRMWARE_DFU_VERSION FIRMWARE_RC_VERSION)
		get_version_info("${WORKSPACE_DIR}/source/bootloader" BOOTLOADER_VERSION BOOTLOADER_DFU_VERSION BOOTLOADER_RC_VERSION)
		
		IF(SERIAL_NUM) 
			SET(SERIAL_NUM_SWITCH "--snr")
			SET(SERIAL_NUM_GDB_SELECT "-select")
			SET(SERIAL_NUM_GDB_PARAM "usb=${SERIAL_NUM}")
  			SET(SERIAL_NUM_DPARAM "-DSERIAL_NUM:STRING=${SERIAL_NUM}")
		ENDIF()

		MESSAGE(STATUS "Descend into bootloader directory and compile if needed")
		add_subdirectory(bootloader)
		
		IF(NOT EXISTS  ${WORKSPACE_DIR}/${CONFIG_DIR}/${BOARD_TARGET}/CMakeBuild.config)
			MESSAGE(FATAL_ERROR "There should be a CMakeBuild.config file in the ${CONFIG_DIR}/${BOARD_TARGET} directory")
		ENDIF()
		
		SET_SOURCE_FILES_PROPERTIES(${NORDIC_SOURCE}
			PROPERTIES COMPILE_FLAGS "-Wno-unused-function -Wno-unknown-pragmas"
		)

		SET_SOURCE_FILES_PROPERTIES(${FOLDER_SOURCE}
			PROPERTIES OBJECT_DEPENDS ${WORKSPACE_DIR}/${CONFIG_DIR}/${BOARD_TARGET}/CMakeBuild.config
		)
		IF(EXISTS  ${WORKSPACE_DIR}/${CONFIG_DIR}/${BOARD_TARGET}/CMakeBuild.overwrite.config)
			SET_SOURCE_FILES_PROPERTIES(${FOLDER_SOURCE}
				PROPERTIES OBJECT_DEPENDS ${WORKSPACE_DIR}/${CONFIG_DIR}/${BOARD_TARGET}/CMakeBuild.overwrite.config
			)
		ENDIF()

		message(STATUS "Configure cs_Git.cpp file")
		configure_file("${CMAKE_CURRENT_SOURCE_DIR}/src/cfg/cs_Git.cpp.in" "${CMAKE_CURRENT_BINARY_DIR}/src/cfg/cs_Git.cpp" @ONLY)
		list(APPEND GENERATED_SOURCES "${CMAKE_CURRENT_BINARY_DIR}/src/cfg/cs_Git.cpp")
		
		message(STATUS "Configure cs_AutoConfig.cpp file")
		configure_file("${CMAKE_CURRENT_SOURCE_DIR}/src/cfg/cs_AutoConfig.cpp.in" "${CMAKE_CURRENT_BINARY_DIR}/src/cfg/cs_AutoConfig.cpp" @ONLY)
		list(APPEND GENERATED_SOURCES "${CMAKE_CURRENT_BINARY_DIR}/src/cfg/cs_AutoConfig.cpp")
		
		message(STATUS "Configure nrf_symbols.ld file")
		configure_file("${CMAKE_CURRENT_SOURCE_DIR}/include/third/nrf/nrf_symbols.ld.in" "${CMAKE_CURRENT_BINARY_DIR}/include/third/nrf/nrf_symbols.ld" @ONLY)
		configure_file("${CMAKE_CURRENT_SOURCE_DIR}/include/third/nrf/nrf_symbols.ld.in" "${CMAKE_CURRENT_SOURCE_DIR}/include/third/nrf/nrf_symbols.ld" @ONLY)
		list(APPEND GENERATED_SOURCES "${CMAKE_CURRENT_BINARY_DIR}/include/third/nrf/nrf_symbols.ld")
	
		message(STATUS "Application start address: ${APPLICATION_START_ADDRESS}")
		message(STATUS "Application length: ${APPLICATION_LENGTH}")
		message(STATUS "RAM base: ${RAM_R1_BASE}")
		message(STATUS "RAM amount: ${RAM_APPLICATION_AMOUNT}")

		ADD_EXECUTABLE(${PROJECT_NAME} ${FOLDER_SOURCE} ${GENERATED_SOURCES} ${FOLDER_HEADER} ${OBJECT_FILES} ${PROJECT_NAME}.bin ${PROJECT_NAME}.hex ${PROJECT_NAME}.elf ${WORKSPACE_DIR}/${CONFIG_DIR}/${BOARD_TARGET}/CMakeBuild.config)
		
		# Be more strict about our own files (then about Nordic's files)
		#SET(CROWNSTONE_ONLY_FLAGS "-W")
		SET(CROWNSTONE_ONLY_FLAGS "")
		SET_PROPERTY(SOURCE ${FOLDER_SOURCE} APPEND PROPERTY COMPILE_FLAGS ${CROWNSTONE_ONLY_FLAGS})

		target_include_directories(${PROJECT_NAME} PRIVATE "include/third/nrf")

		# This does lead to a cmake reconfigure when the file changes... However, nothing else gets rebuild after
		# the reconfiguration
		set_property(DIRECTORY APPEND PROPERTY CMAKE_CONFIGURE_DEPENDS ${WORKSPACE_DIR}/${CONFIG_DIR}/${BOARD_TARGET}/CMakeBuild.config)
		IF(EXISTS  ${WORKSPACE_DIR}/${CONFIG_DIR}${BOARD_TARGET}/CMakeBuild.overwrite.config)
			set_property(DIRECTORY APPEND PROPERTY CMAKE_CONFIGURE_DEPENDS ${WORKSPACE_DIR}/${CONFIG_DIR}/${BOARD_TARGET}/CMakeBuild.overwrite.config)
		ENDIF()
		
		set_property(DIRECTORY APPEND PROPERTY CMAKE_CONFIGURE_DEPENDS ${WORKSPACE_DIR}/source/VERSION)
		set_property(DIRECTORY APPEND PROPERTY CMAKE_CONFIGURE_DEPENDS ${WORKSPACE_DIR}/source/bootloader/VERSION)

		SET(INCLUDE_ONLY_SECTIONS "")

		#		ADD_CUSTOM_TARGET(get_git_info
		#	COMMAND ${CMAKE_COMMAND} -DDEFAULT_MODULES_PATH=${DEFAULT_MODULES_PATH} -DWORKSPACE_DIR=${WORKSPACE_DIR} -P ${DEFAULT_MODULES_PATH}/git_info.cmake
		#	COMMAND 
		#	COMMENT "Get git info for new build"
		#	)

		# https://stackoverflow.com/questions/5278444/adding-a-custom-command-with-the-file-name-as-a-target
		ADD_CUSTOM_COMMAND(OUTPUT ${PROJECT_NAME}.bin
			COMMAND ${CMAKE_OBJCOPY_OVERLOAD} ${INCLUDE_ONLY_SECTIONS} -O binary ${PROJECT_NAME} ${PROJECT_NAME}.bin
			COMMAND stat -t ${PROJECT_NAME}.bin | cut -f2 -d ' ' | xargs printf "** Firmware size : %s bytes"
			COMMAND ${CMAKE_COMMAND} -E echo ""
			COMMAND ${CMAKE_COMMAND} -E echo "** Available size: 360kB, that is 512kB - softdevice - bootloader - app storage"
			COMMAND ${CMAKE_COMMAND} -E echo "** Dual bank Size: 180kB = DFU_IMAGE_MAX_SIZE_BANKED"
			DEPENDS 
				${PROJECT_NAME}
			COMMENT "Object copy ${PROJECT_NAME} to ${PROJECT_NAME}.bin")
		
		ADD_CUSTOM_COMMAND(OUTPUT ${PROJECT_NAME}.hex
			COMMAND ${CMAKE_OBJCOPY_OVERLOAD} ${INCLUDE_ONLY_SECTIONS} -O ihex ${PROJECT_NAME} ${PROJECT_NAME}.hex
			DEPENDS 
				${PROJECT_NAME}
			COMMENT "Object copy ${PROJECT_NAME} to ${PROJECT_NAME}.hex")
		
		ADD_CUSTOM_COMMAND(OUTPUT ${PROJECT_NAME}.elf
			COMMAND ${CMAKE_COMMAND} -E copy ${PROJECT_NAME} ${PROJECT_NAME}.elf
			COMMAND ${CMAKE_SIZE} ${PROJECT_NAME}.elf
			DEPENDS 
				${PROJECT_NAME}
			COMMENT "Copy ${PROJECT_NAME} to ${PROJECT_NAME}.elf")

		ADD_CUSTOM_TARGET(generate_dat
			COMMAND echo
			COMMAND echo "** Use srec_cat to create the INIT .dat file for the DFU"
			COMMAND echo
			COMMAND echo "srec_cat ${PROJECT_NAME}.hex -intel -exclude 0x3FC00 0x3FC20 -generate 0x3FC00 0x3FC04 -l-e-constant 0x01 4 -generate 0x3FC04 0x3FC08 -l-e-constant 0x00 4 -generate 0x3FC08 0x3FC0C -l-e-constant 0xFE 4 -generate 0x3FC0C 0x3FC20 -constant 0x00 -o ${PROJECT_NAME}.dat -intel"
			COMMAND srec_cat ${PROJECT_NAME}.hex -intel -exclude 0x3FC00 0x3FC20 -generate 0x3FC00 0x3FC04 -l-e-constant 0x01 4 -generate 0x3FC04 0x3FC08 -l-e-constant 0x00 4 -generate 0x3FC08 0x3FC0C -l-e-constant 0xFE 4 -generate 0x3FC0C 0x3FC20 -constant 0x00 -o ${PROJECT_NAME}.dat -intel
			DEPENDS ${PROJECT_NAME}.hex
			COMMENT "Generate the INIT .dat file for the DFU"
			)

		ADD_CUSTOM_TARGET(merge_all
			COMMAND echo
			COMMAND echo "** Use srec_cat to create one merged file"
			COMMAND echo "** Includes softdevice, bootloader, firmware, bootloader settings, and all UICR fields, except board version."
			COMMAND echo
			COMMAND echo "srec_cat ${SOFTDEVICE_DIR}/${SOFTDEVICE_DIR_HEX}/${SOFTDEVICE}_softdevice.hex -intel bootloader.hex -intel ${PROJECT_NAME}.hex -intel bootloader-settings.hex -intel -exclude 0x10001014 0x10001018 -generate 0x10001014 0x10001018 -l-e-constant $BOOTLOADER_START_ADDRESS 4 -exclude 0x10001018 0x1000101C -generate 0x10001018 0x1000101C -l-e-constant 0x0007E000 4 -o combined.hex -intel"
			COMMAND srec_cat ${SOFTDEVICE_DIR}/${SOFTDEVICE_DIR_HEX}/${SOFTDEVICE}_softdevice.hex -intel bootloader.hex -intel ${PROJECT_NAME}.hex -intel bootloader-settings.hex -intel -exclude 0x10001014 0x10001018 -generate 0x10001014 0x10001018 -l-e-constant $BOOTLOADER_START_ADDRESS 4 -exclude 0x10001018 0x1000101C -generate 0x10001018 0x1000101C -l-e-constant 0x0007E000 4 -o combined.hex -intel
			DEPENDS ${PROJECT_NAME}.bin
			COMMENT "Merge all but board version into one hex"
			)

		ADD_CUSTOM_TARGET(analyze
			COMMAND echo
			COMMAND echo "** Show headers"
			COMMAND ${CMAKE_READELF} --headers ${PROJECT_NAME}.elf
			#COMMAND ${CMAKE_OBJDUMP} -h ${PROJECT_NAME}.elf
			COMMAND echo
			COMMAND echo "** Show largest symbols / functions"
			COMMAND ${CMAKE_NM} --print-size --size-sort --radix=d ${PROJECT_NAME}.elf
			COMMAND echo
			COMMAND echo "** Show size of sections"
			COMMAND ${CMAKE_SIZE} -A -d ${PROJECT_NAME}.elf
			DEPENDS ${PROJECT_NAME}.elf
			COMMENT "Read headers ${PROJECT_NAME}.elf"
			)
	
		# The gdb server can be started with configuration specific information
		ADD_CUSTOM_TARGET(debug_server
			COMMAND ${CMAKE_COMMAND} -E echo "** Debug server, keep running in separate shell"
			COMMAND JLinkGDBServer -Device nRF52832_xxAA ${SERIAL_NUM_GDB_SELECT} ${SERIAL_NUM_GDB_PARAM} -If SWD -speed 4000 -port ${GDB_PORT} -swoport ${SWO_PORT} -telnetport ${TELNET_PORT}
			COMMENT "Debug server, runs in background"
			)
		
		ADD_CUSTOM_TARGET(uart_client
			COMMAND ${CMAKE_COMMAND} -E echo "** UART client, keep running in separate shell"
			COMMAND ${SUPERUSER_SWITCH} minicom -b 230400 -c on -D /dev/ttyACM0
			COMMENT "UART client, runs in background"
			)
		
		ADD_CUSTOM_TARGET(rtt_client
			COMMAND ${CMAKE_COMMAND} -E echo "** RTT client, keep running in separate shell"
			COMMAND JLinkRTTClient
			COMMENT "RTT client, runs in background"
			)
		
		ADD_CUSTOM_TARGET(debug_application
			COMMAND ${CMAKE_COMMAND} -E echo "** Debug"
			COMMAND ${COMPILER_PATH}/bin/arm-none-eabi-gdb --command ${CMAKE_SOURCE_DIR}/conf/gdb/gdbinit --eval-command="target;remote;localhost:${GDB_PORT}" --command ${CMAKE_SOURCE_DIR}/conf/gdb/gdbstart --exec=${PROJECT_NAME}.elf ${PROJECT_NAME}.elf
			DEPENDS ${PROJECT_NAME}.elf
			COMMENT "Debug ${PROJECT_NAME}.elf"
			)
	
		SET(DEFAULT_NRFUTIL_DPARAM "-DDEFAULT_MODULES_PATH:STRING=${DEFAULT_MODULES_PATH}")
		SET(DEFAULT_NRFUTIL_READ_DPARAM "-DDEFAULT_MODULES_PATH:STRING=${DEFAULT_MODULES_PATH};-DINSTRUCTION:STRING=READ")

		ADD_CUSTOM_TARGET(write_application
			COMMAND ${CMAKE_COMMAND} -E echo
			COMMAND ${CMAKE_COMMAND} -E echo "** Use nrfjprog to write binary"
			COMMAND ${CMAKE_COMMAND} -E echo
			COMMAND nrfjprog -f nrf52 --program ${PROJECT_NAME}.hex --sectorerase ${SERIAL_NUM_SWITCH} ${SERIAL_NUM}
			DEPENDS ${PROJECT_NAME}.hex
			COMMENT "Flashes application to remote target board"
			)

		ADD_CUSTOM_TARGET(check
			COMMAND cppcheck --enable=style --quiet ${CMAKE_SOURCE_DIR} 
			COMMENT "Check for style or worse types of errors (linter)"
			)
		
		ADD_CUSTOM_TARGET(lint
			COMMAND cpplint --filter=-whitespace/tab --linelength=120 --recursive ${CMAKE_SOURCE_DIR} 
			COMMENT "Check for style according to Google C++ style guide"
			)
		
		ADD_CUSTOM_TARGET(generate_documentation
			COMMAND ${CMAKE_COMMAND} -E echo "Run doxygen from ${CMAKE_SOURCE_DIR}"
			COMMAND cd ${WORKSPACE_DIR} && doxygen source/doxygen.config
			COMMENT "Run documentation generator"
			)
		
		ADD_CUSTOM_TARGET(view_documentation
			COMMAND ${CMAKE_COMMAND} -E echo "Open an .html viewer through xdg-open"
			COMMAND xdg-open ${WORKSPACE_DIR}/docs/html/index.html
			COMMENT "View documentation"
			DEPENDS generate_documentation
			)

		ADD_CUSTOM_TARGET(erase
			COMMAND ${CMAKE_COMMAND} -E echo
			COMMAND ${CMAKE_COMMAND} -E echo "** Use nrfjprog to erase target board"
			COMMAND ${CMAKE_COMMAND} -E echo
			COMMAND nrfjprog -f nrf52 --eraseall ${SERIAL_NUM_SWITCH} ${SERIAL_NUM}
			COMMENT "Erase everything on target board"
			)

		ADD_CUSTOM_TARGET(reset
			COMMAND ${CMAKE_COMMAND} -E echo
			COMMAND ${CMAKE_COMMAND} -E echo "** Use nrfjprog to reset target board"
			COMMAND ${CMAKE_COMMAND} -E echo
			COMMAND nrfjprog -f nrf52 --reset ${SERIAL_NUM_SWITCH} ${SERIAL_NUM}
			COMMENT "Reset target board"
			)
			
		MESSAGE(STATUS "Persistent flags disabled: ${PERSISTENT_FLAGS_DISABLED}")
		
		ADD_CUSTOM_TARGET(read_bootloader_address
			COMMAND ${CMAKE_COMMAND} ${DEFAULT_NRFUTIL_READ_DPARAM} -DADDRESS:STRING=0x10001014 ${SERIAL_NUM_DPARAM} -P ${DEFAULT_MODULES_PATH}/nrfjprog.cmake
			COMMENT "Read bootloader address"
			)
	
		# Actually piping over the command line might fail in another OS, this might be replaced by a particular
		# cmake utility function
		ADD_CUSTOM_TARGET(read_nrf_chip_version
			COMMAND ${CMAKE_COMMAND} ${DEFAULT_NRFUTIL_READ_DPARAM} -DADDRESS:STRING=0x10000100 ${SERIAL_NUM_DPARAM} -P ${DEFAULT_MODULES_PATH}/nrfjprog.cmake
			COMMAND ${CMAKE_COMMAND} ${DEFAULT_NRFUTIL_READ_DPARAM} -DADDRESS:STRING=0x10000104 ${SERIAL_NUM_DPARAM} -P ${DEFAULT_MODULES_PATH}/nrfjprog.cmake
			COMMENT "Read nRF chip version"
			)
		
		ADD_CUSTOM_TARGET(read_board_version
			COMMAND ${CMAKE_COMMAND} ${DEFAULT_NRFUTIL_READ_DPARAM} -DADDRESS:STRING=${HARDWARE_BOARD_ADDRESS} ${SERIAL_NUM_DPARAM} -P ${DEFAULT_MODULES_PATH}/nrfjprog.cmake
			COMMENT "Read board version"
			)

		# Ideally we only want to call load_hardware_version when the write_hw_version target is used
		#IF(NOT CONFIG_DIR STREQUAL "release")

			set(JLINK_LINUX_DOWNLOAD_URL_BOARD_HARDWARE_VERSION "")
			include(${DEFAULT_MODULES_PATH}/load_hardware_version_mapping.cmake)
			message(STATUS "Get version for hardware \"${HARDWARE_BOARD}\"")
			load_hardware_version(${CMAKE_SOURCE_DIR}/include/cfg/cs_Boards.h ${HARDWARE_BOARD} LOAD_BOARD_HARDWARE_VERSION)
			message(STATUS "Got ${LOAD_BOARD_HARDWARE_VERSION}")
			include(${DEFAULT_MODULES_PATH}/hex.cmake)
			to_hex_raw(${LOAD_BOARD_HARDWARE_VERSION} HARDWARE_BOARD_HEX 8 "0x")
			message(STATUS "Hexadecimal ${HARDWARE_BOARD_HEX}")
		#ENDIF()

		ADD_CUSTOM_TARGET(write_board_version
			COMMAND ${CMAKE_COMMAND} -E echo
			COMMAND ${CMAKE_COMMAND} -E echo "** Write board version ${LOAD_BOARD_HARDWARE_VERSION}"
			COMMAND ${CMAKE_COMMAND} -E echo
			COMMAND nrfjprog -f nrf52 --memwr ${HARDWARE_BOARD_ADDRESS} --val ${LOAD_BOARD_HARDWARE_VERSION} ${SERIAL_NUM_SWITCH} ${SERIAL_NUM} 
			COMMENT "Flashes board version to remote target board"
			)
	
		ADD_CUSTOM_TARGET(increment_application_version
			COMMAND bash -c "perl -i -pe '$. == 2 && s/(\\d+)/$1+1/eg' ${CMAKE_SOURCE_DIR}/VERSION" VERBATIM
			COMMENT "Increment application version (in VERSION file)"
			)

		ADD_CUSTOM_TARGET(build_bootloader_settings
			COMMAND ${CMAKE_COMMAND} -E echo "** Firmware version: ${FIRMWARE_VERSION}"
			COMMAND ${CMAKE_COMMAND} -E echo "** Bootloader version: ${BOOTLOADER_VERSION}"
			COMMAND ${CMAKE_COMMAND} -E echo "** Use files in directory: ${CMAKE_BINARY_DIR}"
			COMMAND nrfutil settings generate --family NRF52 --application "${CMAKE_BINARY_DIR}/${PROJECT_NAME}.hex" --application-version ${FIRMWARE_DFU_VERSION} --bootloader-version ${BOOTLOADER_DFU_VERSION} --bl-settings-version 1 "${CMAKE_BINARY_DIR}/bootloader/bootloader_settings.hex"
			COMMAND ${CMAKE_COMMAND} -E echo "** Generated file: ${CMAKE_BINARY_DIR}/bootloader/bootloader_settings.hex"
			COMMENT "Create bootloader settings"
			)
		
		ADD_CUSTOM_TARGET(write_bootloader_settings
			COMMAND ${CMAKE_COMMAND} -E echo
			COMMAND ${CMAKE_COMMAND} -E echo "** Use nrfjprog to write bootloader settings ${SERIAL_NUM_SWITCH} ${SERIAL_NUM}"
			COMMAND ${CMAKE_COMMAND} -E echo
			COMMAND nrfjprog -f nrf52 --program ${CMAKE_BINARY_DIR}/bootloader/bootloader_settings.hex --sectorerase ${SERIAL_NUM_SWITCH} ${SERIAL_NUM}
			COMMENT "Flashes bootloader settings to remote target board"
			DEPENDS build_bootloader_settings
			)
	
		ADD_CUSTOM_TARGET(merge_bootloader_settings
			COMMAND ${CMAKE_COMMAND} -E echo
			COMMAND ${CMAKE_COMMAND} -E echo "** Use mergehex to combine bootloader with bootloader settings"
			COMMAND ${CMAKE_COMMAND} -E echo "      Note that the settings can only be build with info from the application"
			COMMAND ${CMAKE_COMMAND} -E echo
			COMMAND mergehex -m ${CMAKE_BINARY_DIR}/bootloader/bootloader.hex ${CMAKE_BINARY_DIR}/bootloader/bootloader_settings.hex -o ${CMAKE_BINARY_DIR}/bootloader/bootloader_with_settings.hex
			COMMENT "Merges bootloader with bootloader settings"
			)

		SET(FIRMWARE_DFU_ZIP     crownstone_all_${FIRMWARE_VERSION}.zip)
		SET(APPLICATION_DFU_ZIP  crownstone_${FIRMWARE_VERSION}.zip)
		SET(BOOTLOADER_DFU_ZIP   bootloader_${BOOTLOADER_VERSION}.zip)

		ADD_CUSTOM_TARGET(extract_sd_id
			COMMAND ${CMAKE_COMMAND} -E echo
			COMMAND ${CMAKE_COMMAND} -E echo "** Extract id from softdevice file: ${SOFTDEVICE_HEX_FILE}"
			COMMAND ${CMAKE_OBJCOPY_OVERLOAD} -I ihex ${NRF5_DIR}/${SOFTDEVICE_HEX_FILE} -O binary check.bin
			COMMAND bash -c "xxd -s 0x300C -l 2 -e -u check.bin | awk '{print \"0x\"$2}' > softdevice_id" VERBATIM
			COMMAND bash -c "echo \"   Softdevice id: $(cat softdevice_id)\"" VERBATIM
			COMMAND ${CMAKE_COMMAND} -E echo
		)


		ADD_CUSTOM_TARGET(generate_dfu_package_all
			COMMAND ${CMAKE_COMMAND} -E echo
			COMMAND ${CMAKE_COMMAND} -E echo "** Use nrfutil to generate DFU package"
			COMMAND ${CMAKE_COMMAND} -E echo "     Application: ${PROJECT_NAME}.hex"
			COMMAND ${CMAKE_COMMAND} -E echo "     Softdevice:  ${SOFTDEVICE_HEX_FILE}"
			COMMAND ${CMAKE_COMMAND} -E echo "     Bootloader:  bootloader.hex"
			COMMAND ${CMAKE_COMMAND} -E echo
			COMMAND bash -c "echo \"Softdevice id: $(cat softdevice_id)\"" VERBATIM
			COMMAND ${CMAKE_COMMAND} -E echo
			COMMAND ${CMAKE_COMMAND} -E echo "** Use pass to get encrypted key file, using entry: ${PASS_FILE}"
			COMMAND ${CMAKE_COMMAND} -E touch ${KEY_FILE}
			COMMAND pass ${PASS_FILE} > ${KEY_FILE} USES_TERMINAL
			COMMAND ${CMAKE_COMMAND} -E echo "     Temp key file: ${KEY_FILE}"
			COMMAND bash -c "echo 'nrfutil pkg generate --hw-version 52 --sd-req $(cat softdevice_id) --sd-id $(cat softdevice_id) --key-file ${KEY_FILE} --application ${CMAKE_BINARY_DIR}/${PROJECT_NAME}.hex --application-version ${FIRMWARE_DFU_VERSION} --softdevice ${NRF5_DIR}/${SOFTDEVICE_HEX_FILE} --bootloader ${CMAKE_BINARY_DIR}/bootloader/bootloader.hex --bootloader-version ${BOOTLOADER_DFU_VERSION} all_dfu.zip'" VERBATIM USES_TERMINAL
			COMMAND bash -c "nrfutil pkg generate --hw-version 52 --sd-req $(cat softdevice_id) --sd-id $(cat softdevice_id) --key-file ${KEY_FILE} --application ${CMAKE_BINARY_DIR}/${PROJECT_NAME}.hex --application-version ${FIRMWARE_DFU_VERSION} --softdevice ${NRF5_DIR}/${SOFTDEVICE_HEX_FILE} --bootloader ${CMAKE_BINARY_DIR}/bootloader/bootloader.hex --bootloader-version ${BOOTLOADER_DFU_VERSION} all_dfu.zip" VERBATIM USES_TERMINAL
			COMMAND ${CMAKE_COMMAND} -E make_directory dfu
			COMMAND ${CMAKE_COMMAND} -E copy all_dfu.zip dfu/${FIRMWARE_DFU_ZIP}
			COMMAND ${CMAKE_COMMAND} -E remove ${KEY_FILE}
			COMMAND bash -c "sha1sum dfu/${FIRMWARE_DFU_ZIP} | cut -f1 -d' ' > dfu/${FIRMWARE_DFU_ZIP}.sha1" VERBATIM
			COMMAND ${CMAKE_COMMAND} -E echo
			COMMENT "Generate DFU package with Softdevice, bootloader, and application"
			DEPENDS extract_sd_id
			)
		
		ADD_CUSTOM_TARGET(generate_dfu_package_application
			COMMAND ${CMAKE_COMMAND} -E echo
			COMMAND ${CMAKE_COMMAND} -E echo "** Use nrfutil to generate DFU package"
			COMMAND ${CMAKE_COMMAND} -E echo "     Application: ${PROJECT_NAME}.hex"
			COMMAND ${CMAKE_COMMAND} -E echo
			COMMAND bash -c "echo \"Softdevice id: $(cat softdevice_id)\"" VERBATIM
			COMMAND ${CMAKE_COMMAND} -E echo
			COMMAND ${CMAKE_COMMAND} -E echo "** Use pass to get encrypted key file, using entry: ${PASS_FILE}"
			COMMAND ${CMAKE_COMMAND} -E touch ${KEY_FILE}
			COMMAND pass ${PASS_FILE} > ${KEY_FILE}
			COMMAND ${CMAKE_COMMAND} -E echo "     Temp key file: ${KEY_FILE}"
			COMMAND bash -c "echo 'nrfutil pkg generate --hw-version 52 --sd-req $(cat softdevice_id) --key-file ${KEY_FILE} --application ${CMAKE_BINARY_DIR}/${PROJECT_NAME}.hex --application-version ${FIRMWARE_DFU_VERSION} application_dfu.zip'" VERBATIM USES_TERMINAL
			COMMAND bash -c "nrfutil pkg generate --hw-version 52 --sd-req $(cat softdevice_id) --key-file ${KEY_FILE} --application ${CMAKE_BINARY_DIR}/${PROJECT_NAME}.hex --application-version ${FIRMWARE_DFU_VERSION} application_dfu.zip" VERBATIM USES_TERMINAL
			COMMAND ${CMAKE_COMMAND} -E make_directory dfu
			COMMAND ${CMAKE_COMMAND} -E copy application_dfu.zip dfu/${APPLICATION_DFU_ZIP}
			COMMAND ${CMAKE_COMMAND} -E remove ${KEY_FILE}
			COMMAND bash -c "sha1sum dfu/${APPLICATION_DFU_ZIP} | cut -f1 -d' ' > dfu/${APPLICATION_DFU_ZIP}.sha1" VERBATIM
			COMMAND ${CMAKE_COMMAND} -E echo
			COMMENT "Generate DFU package with application only"
			)

		ADD_CUSTOM_TARGET(generate_dfu_package_bootloader
			COMMAND ${CMAKE_COMMAND} -E echo
			COMMAND ${CMAKE_COMMAND} -E echo "** Use nrfutil to generate DFU package"
			COMMAND ${CMAKE_COMMAND} -E echo "     Bootloader:  bootloader.hex"
			COMMAND ${CMAKE_COMMAND} -E echo
			COMMAND bash -c "echo \"Softdevice id: $(cat softdevice_id)\"" VERBATIM
			COMMAND ${CMAKE_COMMAND} -E echo
			COMMAND ${CMAKE_COMMAND} -E echo "** Use pass to get encrypted key file, using entry: ${PASS_FILE}"
			COMMAND ${CMAKE_COMMAND} -E touch ${KEY_FILE}
			COMMAND pass ${PASS_FILE} > ${KEY_FILE}
			COMMAND ${CMAKE_COMMAND} -E echo "     Temp key file: ${KEY_FILE}"
			COMMAND bash -c "echo 'nrfutil pkg generate --hw-version 52 --sd-req $(cat softdevice_id) --key-file ${KEY_FILE} --bootloader ${CMAKE_BINARY_DIR}/bootloader/bootloader.hex --bootloader-version ${BOOTLOADER_DFU_VERSION} bootloader_dfu.zip'" VERBATIM USES_TERMINAL
			COMMAND bash -c "nrfutil pkg generate --hw-version 52 --sd-req $(cat softdevice_id) --key-file ${KEY_FILE} --bootloader ${CMAKE_BINARY_DIR}/bootloader/bootloader.hex --bootloader-version ${BOOTLOADER_DFU_VERSION} bootloader_dfu.zip" VERBATIM USES_TERMINAL
			COMMAND ${CMAKE_COMMAND} -E make_directory dfu
			COMMAND ${CMAKE_COMMAND} -E copy bootloader_dfu.zip dfu/${BOOTLOADER_DFU_ZIP}
			COMMAND ${CMAKE_COMMAND} -E remove ${KEY_FILE}
			COMMAND bash -c "sha1sum dfu/${BOOTLOADER_DFU_ZIP} | cut -f1 -d' ' > dfu/${BOOTLOADER_DFU_ZIP}.sha1" VERBATIM
			COMMAND ${CMAKE_COMMAND} -E echo
			COMMENT "Generate DFU package with bootloader only"
			)
	


		IF(NOT DEFINED FIRMWARE_RC_VERSION OR "${FIRMWARE_RC_VERSION}" STREQUAL "") 
			SET(RELEASE_REPOSITORY_DIRECTORY "${RELEASE_REPOSITORY}/firmwares/crownstone_${FIRMWARE_VERSION}")
		ELSE()
			SET(RELEASE_REPOSITORY_DIRECTORY "${RELEASE_CANDIDATE_REPOSITORY}/firmwares/crownstone_${FIRMWARE_VERSION}")
		ENDIF()


		IF(EXISTS ${RELEASE_REPOSITORY_DIRECTORY} )
			MESSAGE(STATUS "Already released... No create_release_in_repository target available")
		ELSE()

			ADD_CUSTOM_TARGET(create_release_in_repository
					COMMAND ${CMAKE_COMMAND} -E echo
					COMMAND ${CMAKE_COMMAND} -E echo "** Copy to release repository \"${RELEASE_REPOSITORY_DIRECTORY}\""
					COMMAND ${CMAKE_COMMAND} -E make_directory ${RELEASE_REPOSITORY_DIRECTORY}/bin
					COMMAND ${CMAKE_COMMAND} -E echo "   Copy from ${CMAKE_BINARY_DIR}"
					COMMAND ${CMAKE_COMMAND} -E copy ${CMAKE_BINARY_DIR}/dfu/crownstone*.zip ${RELEASE_REPOSITORY_DIRECTORY}/bin
					COMMAND ${CMAKE_COMMAND} -E copy ${CMAKE_BINARY_DIR}/dfu/crownstone*.zip.sha1 ${RELEASE_REPOSITORY_DIRECTORY}/bin
					COMMAND ${CMAKE_COMMAND} -E copy ${CMAKE_BINARY_DIR}/bootloader/bootloader_settings.hex ${RELEASE_REPOSITORY_DIRECTORY}/bin/bootloader-settings.hex
					COMMAND ${CMAKE_COMMAND} -E copy ${CMAKE_BINARY_DIR}/crownstone.elf ${RELEASE_REPOSITORY_DIRECTORY}/bin
					COMMAND ${CMAKE_COMMAND} -E copy ${CMAKE_BINARY_DIR}/crownstone.hex ${RELEASE_REPOSITORY_DIRECTORY}/bin
					COMMAND ${CMAKE_COMMAND} -E copy ${CMAKE_BINARY_DIR}/crownstone.bin ${RELEASE_REPOSITORY_DIRECTORY}/bin
					COMMAND ${CMAKE_COMMAND} -E copy ${NRF5_DIR}/${SOFTDEVICE_HEX_FILE} ${RELEASE_REPOSITORY_DIRECTORY}/bin/softdevice.hex
					COMMAND ${CMAKE_COMMAND} -E echo "   Copy release config file from ${WORKSPACE_DIR}/${CONFIG_DIR}/${BOARD_TARGET}"
					COMMAND ${CMAKE_COMMAND} -E make_directory ${RELEASE_REPOSITORY_DIRECTORY}/config
					COMMAND ${CMAKE_COMMAND} -E copy ${WORKSPACE_DIR}/${CONFIG_DIR}/${BOARD_TARGET}/CMakeBuild.config ${RELEASE_REPOSITORY_DIRECTORY}/config
					COMMENT "Copy all generated files to release repository"
					)
		ENDIF()

		IF(NOT DEFINED BOOTLOADER_RC_VERSION OR "${BOOTLOADER_RC_VERSION}" STREQUAL "")
			SET(RELEASE_REPOSITORY_DIRECTORY_BOOTLOADER "${RELEASE_REPOSITORY}/bootloaders/bootloader_${BOOTLOADER_VERSION}")
		ELSE()
			SET(RELEASE_REPOSITORY_DIRECTORY_BOOTLOADER "${RELEASE_CANDIDATE_REPOSITORY}/bootloaders/bootloader_${BOOTLOADER_VERSION}")
		ENDIF()


<<<<<<< HEAD
		IF(EXISTS ${RELEASE_REPOSITORY_DIRECTORY_BOOTLOADER} )
			MESSAGE(STATUS "Already released... No create_bootloader_release_in_repository target available")
		ELSE()

			ADD_CUSTOM_TARGET(create_bootloader_release_in_repository
					COMMAND ${CMAKE_COMMAND} -E echo
					COMMAND ${CMAKE_COMMAND} -E echo "** Copy to release repository \"${RELEASE_REPOSITORY_DIRECTORY_BOOTLOADER}\""
					COMMAND ${CMAKE_COMMAND} -E make_directory ${RELEASE_REPOSITORY_DIRECTORY}/bin
					COMMAND ${CMAKE_COMMAND} -E echo "   Copy from ${CMAKE_BINARY_DIR}"
					COMMAND ${CMAKE_COMMAND} -E copy ${CMAKE_BINARY_DIR}/dfu/bootloader*.zip ${RELEASE_REPOSITORY_DIRECTORY_BOOTLOADER}/bin
					COMMAND ${CMAKE_COMMAND} -E copy ${CMAKE_BINARY_DIR}/dfu/bootloader*.zip.sha1 ${RELEASE_REPOSITORY_DIRECTORY_BOOTLOADER}/bin
					COMMAND ${CMAKE_COMMAND} -E copy ${CMAKE_BINARY_DIR}/bootloader/bootloader_settings.hex ${RELEASE_REPOSITORY_DIRECTORY_BOOTLOADER}/bin/bootloader-settings.hex
					COMMAND ${CMAKE_COMMAND} -E copy ${CMAKE_BINARY_DIR}/bootloader.elf ${RELEASE_REPOSITORY_DIRECTORY_BOOTLOADER}/bin
					COMMAND ${CMAKE_COMMAND} -E copy ${CMAKE_BINARY_DIR}/bootloader.hex ${RELEASE_REPOSITORY_DIRECTORY_BOOTLOADER}/bin
					COMMAND ${CMAKE_COMMAND} -E copy ${NRF5_DIR}/${SOFTDEVICE_HEX_FILE} ${RELEASE_REPOSITORY_DIRECTORY_BOOTLOADER}/bin/softdevice.hex
					COMMAND ${CMAKE_COMMAND} -E echo "   Copy release config file from ${WORKSPACE_DIR}/${CONFIG_DIR}/${BOARD_TARGET}"
					COMMAND ${CMAKE_COMMAND} -E make_directory ${RELEASE_REPOSITORY_DIRECTORY_BOOTLOADER}/config
					COMMAND ${CMAKE_COMMAND} -E copy ${WORKSPACE_DIR}/${CONFIG_DIR}/${BOARD_TARGET}/CMakeBuild.config ${RELEASE_REPOSITORY_DIRECTORY_BOOTLOADER}/config
					COMMENT "Copy all generated files to release repository"
					)
		ENDIF()
=======
			set(PRODUCTION_RUN_HOUSING "${PRODUCTION_YEAR_DEC}${PRODUCTION_WEEK_DEC}${PRODUCT_HOUSING_HEX}")
			fill(${PRODUCTION_RUN_HOUSING} PRODUCTION_RUN_HOUSING 8 "F" "0x")
		endif()
	
		set(SREC_CAT_UICR_BOOTLOADER        "-exclude;0x10001014;0x10001018;-generate;0x10001014;0x10001018;-l-e-constant;${UICR_BOOTLOADER_ADDRESS};4")
		set(SREC_CAT_MBR_SETTINGS           "-exclude;0x10001018;0x1000101C;-generate;0x10001018;0x1000101C;-l-e-constant;${MBR_SETTINGS};4")
		set(SREC_CAT_HARDWARE_BOARD         "-exclude;0x10001084;0x10001088;-generate;0x10001084;0x10001088;-l-e-constant;${HARDWARE_BOARD_HEX};4")
		set(SREC_CAT_PRODUCT_FAMILY_TYPE    "-exclude;0x10001088;0x1000108C;-generate;0x10001088;0x1000108C;-l-e-constant;${PRODUCT_FAMILY_TYPE};4")
		set(SREC_CAT_MAJOR_MINOR_PATCH      "-exclude;0x1000108C;0x10001090;-generate;0x1000108C;0x10001090;-l-e-constant;${MAJOR_MINOR_PATCH};4")
		set(SREC_CAT_PRODUCTION_RUN_HOUSING "-exclude;0x10001090;0x10001094;-generate;0x10001090;0x10001094;-l-e-constant;${PRODUCTION_RUN_HOUSING};4")

		ADD_CUSTOM_TARGET(generate_factory_image
			COMMAND ${CMAKE_COMMAND} -E echo
			COMMAND ${CMAKE_COMMAND} -E echo "** Create factory images"
			COMMAND ${CMAKE_COMMAND} -E echo "     MBR_SETTINGS: ${MBR_SETTINGS}"
			COMMAND ${CMAKE_COMMAND} -E echo "     UICR_BOOTLOADER_ADDRESS: ${UICR_BOOTLOADER_ADDRESS}"
			COMMAND ${CMAKE_COMMAND} -E echo "     BOARD_HARDWARE_VERSION: ${HARDWARE_BOARD_HEX}"
			COMMAND ${CMAKE_COMMAND} -E echo "     PRODUCT_FAMILY_TYPE: ${PRODUCT_FAMILY_TYPE}"
			COMMAND ${CMAKE_COMMAND} -E echo "     MAJOR_MINOR_PATCH: ${MAJOR_MINOR_PATCH}"
			COMMAND ${CMAKE_COMMAND} -E echo "     PRODUCTION_RUN_HOUSING: ${PRODUCTION_RUN_HOUSING}"
			COMMAND ${CMAKE_COMMAND} -E echo
			COMMAND ${CMAKE_COMMAND} -E echo "** Image to be created: ${PROJECT_NAME}${IMAGE_FILENAME_POSTFIX}.hex"
			COMMAND ${CMAKE_COMMAND} -E echo
			COMMAND test -z "${MBR_SETTINGS}" && echo "No MBR_SETTINGS set. Did you use the -DFACTORY_IMAGE option and are all fields set in the CMakeFactoryImage.config file?" && echo && exit 1 || exit 0
			COMMAND test -z "${UICR_BOOTLOADER_ADDRESS}" && echo "No UICR_BOOTLOADER_ADDRESS set. Did you use the -DFACTORY_IMAGE option and are all fields set in the CMakeFactoryImage.config file?" && echo && exit 1 || exit 0
			COMMAND test -z "${HARDWARE_BOARD_HEX}" && echo "No HARDWARE_BOARD_HEX set. Did you use the -DFACTORY_IMAGE option and are all fields set in the CMakeFactoryImage.config file?" && echo && exit 1 || exit 0
			COMMAND test -z "${PRODUCT_FAMILY_TYPE}" && echo "No PRODUCT_FAMILY_TYPE set. Did you use the -DFACTORY_IMAGE option and are all fields set in the CMakeFactoryImage.config file?" && echo && exit 1 || exit 0
			COMMAND test -z "${MAJOR_MINOR_PATCH}" && echo "No MAJOR_MINOR_PATCH set. Did you use the -DFACTORY_IMAGE option and are all fields set in the CMakeFactoryImage.config file?" && echo && exit 1 || exit 0
			COMMAND test -z "${PRODUCTION_RUN_HOUSING}" && echo "No PRODUCTION_RUN_HOUSING set. Did you use the -DFACTORY_IMAGE option and are all fields set in the CMakeFactoryImage.config file?" && echo && exit 1 || exit 0
			COMMAND test -f "${CMAKE_BINARY_DIR}/bootloader/bootloader.hex" && exit 0 || echo "No bootloader.hex found. Did you compile it and run 'make install'?" && echo && exit 1 
			COMMAND test -f "${CMAKE_BINARY_DIR}/bootloader/bootloader_settings.hex" && exit 0 || echo "No bootloader_settings.hex found. Did you generate it with: make build_bootloader_settings?" && echo && exit 1 
			COMMAND test -f "${NRF5_DIR}/${SOFTDEVICE_HEX_FILE}" && exit 0 || echo "No ${NRF5_DIR}/${SOFTDEVICE_HEX_FILE} found." && echo && exit 1 
			COMMAND ${CMAKE_COMMAND} -E echo "Use srec_cat to create a factory image"
			COMMAND ${CMAKE_COMMAND} -E make_directory factory-images
			COMMAND srec_cat ${CMAKE_BINARY_DIR}/${PROJECT_NAME}.hex -intel ${SREC_CAT_UICR_BOOTLOADER} ${SREC_CAT_MBR_SETTINGS} ${SREC_CAT_HARDWARE_BOARD_HEX} ${SREC_CAT_PRODUCT_FAMILY_TYPE} ${SREC_CAT_MAJOR_MINOR_PATCH} ${SREC_CAT_PRODUCTION_RUN_HOUSING} ${CMAKE_BINARY_DIR}/bootloader/bootloader.hex -intel ${CMAKE_BINARY_DIR}/bootloader/bootloader_settings.hex -intel ${NRF5_DIR}/${SOFTDEVICE_HEX_FILE} -intel -o factory-images/${PROJECT_NAME}${IMAGE_FILENAME_POSTFIX}.hex -intel
			COMMENT "Generate a factory image"
			)
>>>>>>> c35e216d



		SET_DIRECTORY_PROPERTIES(PROPERTIES ADDITIONAL_MAKE_CLEAN_FILES ${PROJECT_NAME}.bin)
		SET_DIRECTORY_PROPERTIES(PROPERTIES ADDITIONAL_MAKE_CLEAN_FILES ${PROJECT_NAME}.elf)
	
		SET(FILE_MEMORY_LAYOUT "-Tgeneric_gcc_nrf52.ld")
		SET(PATH_FILE_MEMORY "-L${CMAKE_SOURCE_DIR}/include/third/nrf/")
		SET(PATH_FILE_MEMORY "${PATH_FILE_MEMORY} -L${NRF5_DIR}/modules/nrfx/mdk/")

		SET(CMAKE_EXE_LINKER_FLAGS "${PATH_FILE_MEMORY} ${FILE_MEMORY_LAYOUT} ${CMAKE_EXE_LINKER_FLAGS}")
	
		TARGET_LINK_LIBRARIES(${PROJECT_NAME} ${LIBS})

		# We actually do not need the file without extension
		#INSTALL(TARGETS ${PROJECT_NAME} RUNTIME DESTINATION .)

		# TARGETS are not accepted from other directoreis
		INSTALL(FILES "${CMAKE_BINARY_DIR}/${PROJECT_NAME}.bin" DESTINATION .)
		INSTALL(FILES "${CMAKE_BINARY_DIR}/${PROJECT_NAME}.elf" DESTINATION .)
		INSTALL(FILES "${CMAKE_BINARY_DIR}/${PROJECT_NAME}.hex" DESTINATION .)
		INSTALL(FILES "${CMAKE_BINARY_DIR}/bootloader/bootloader.elf" DESTINATION .)
		INSTALL(FILES "${CMAKE_BINARY_DIR}/bootloader/bootloader.hex" DESTINATION .)
		IF(EXISTS "${CMAKE_BINARY_DIR}/bootloader/bootloader_settings.hex")
			INSTALL(FILES "${CMAKE_BINARY_DIR}/bootloader/bootloader_settings.hex" DESTINATION .)
		ENDIF()
		INSTALL(FILES "${NRF5_DIR}/${SOFTDEVICE_HEX_FILE}" DESTINATION .)
		INSTALL(DIRECTORY "${CMAKE_BINARY_DIR}/dfu"       DESTINATION . FILES_MATCHING PATTERN "*.zip" PATTERN "*.sha1")
	ENDIF()

ENDIF()<|MERGE_RESOLUTION|>--- conflicted
+++ resolved
@@ -163,11 +163,11 @@
 	# We add the source files explicitly. This is recommended in the cmake system and will also force us all the time to
 	# consider the size of the final binary. Do not include things, if not necessary!
 
-	LIST(APPEND NORDIC_SOURCE "${NRF5_DIR}/modules/nrfx/mdk/gcc_startup_nrf52833.S")
-	set_property(SOURCE "${NRF5_DIR}/modules/nrfx/mdk/gcc_startup_nrf52833.S" PROPERTY LANGUAGE C)
-
-	#LIST(APPEND NORDIC_SOURCE "${NRF5_DIR}/modules/nrfx/mdk/gcc_startup_nrf52.S")
-	#set_property(SOURCE "${NRF5_DIR}/modules/nrfx/mdk/gcc_startup_nrf52.S" PROPERTY LANGUAGE C)
+	#LIST(APPEND NORDIC_SOURCE "${NRF5_DIR}/modules/nrfx/mdk/gcc_startup_nrf52833.S")
+	#set_property(SOURCE "${NRF5_DIR}/modules/nrfx/mdk/gcc_startup_nrf52833.S" PROPERTY LANGUAGE C)
+
+	LIST(APPEND NORDIC_SOURCE "${NRF5_DIR}/modules/nrfx/mdk/gcc_startup_nrf52.S")
+	set_property(SOURCE "${NRF5_DIR}/modules/nrfx/mdk/gcc_startup_nrf52.S" PROPERTY LANGUAGE C)
 
 	# The following files are only added for the logging module by Nordic. It might be good to remove these files to
 	# save space in production. It should then be enclosed within a macro.
@@ -885,7 +885,6 @@
 		ENDIF()
 
 
-<<<<<<< HEAD
 		IF(EXISTS ${RELEASE_REPOSITORY_DIRECTORY_BOOTLOADER} )
 			MESSAGE(STATUS "Already released... No create_bootloader_release_in_repository target available")
 		ELSE()
@@ -907,45 +906,6 @@
 					COMMENT "Copy all generated files to release repository"
 					)
 		ENDIF()
-=======
-			set(PRODUCTION_RUN_HOUSING "${PRODUCTION_YEAR_DEC}${PRODUCTION_WEEK_DEC}${PRODUCT_HOUSING_HEX}")
-			fill(${PRODUCTION_RUN_HOUSING} PRODUCTION_RUN_HOUSING 8 "F" "0x")
-		endif()
-	
-		set(SREC_CAT_UICR_BOOTLOADER        "-exclude;0x10001014;0x10001018;-generate;0x10001014;0x10001018;-l-e-constant;${UICR_BOOTLOADER_ADDRESS};4")
-		set(SREC_CAT_MBR_SETTINGS           "-exclude;0x10001018;0x1000101C;-generate;0x10001018;0x1000101C;-l-e-constant;${MBR_SETTINGS};4")
-		set(SREC_CAT_HARDWARE_BOARD         "-exclude;0x10001084;0x10001088;-generate;0x10001084;0x10001088;-l-e-constant;${HARDWARE_BOARD_HEX};4")
-		set(SREC_CAT_PRODUCT_FAMILY_TYPE    "-exclude;0x10001088;0x1000108C;-generate;0x10001088;0x1000108C;-l-e-constant;${PRODUCT_FAMILY_TYPE};4")
-		set(SREC_CAT_MAJOR_MINOR_PATCH      "-exclude;0x1000108C;0x10001090;-generate;0x1000108C;0x10001090;-l-e-constant;${MAJOR_MINOR_PATCH};4")
-		set(SREC_CAT_PRODUCTION_RUN_HOUSING "-exclude;0x10001090;0x10001094;-generate;0x10001090;0x10001094;-l-e-constant;${PRODUCTION_RUN_HOUSING};4")
-
-		ADD_CUSTOM_TARGET(generate_factory_image
-			COMMAND ${CMAKE_COMMAND} -E echo
-			COMMAND ${CMAKE_COMMAND} -E echo "** Create factory images"
-			COMMAND ${CMAKE_COMMAND} -E echo "     MBR_SETTINGS: ${MBR_SETTINGS}"
-			COMMAND ${CMAKE_COMMAND} -E echo "     UICR_BOOTLOADER_ADDRESS: ${UICR_BOOTLOADER_ADDRESS}"
-			COMMAND ${CMAKE_COMMAND} -E echo "     BOARD_HARDWARE_VERSION: ${HARDWARE_BOARD_HEX}"
-			COMMAND ${CMAKE_COMMAND} -E echo "     PRODUCT_FAMILY_TYPE: ${PRODUCT_FAMILY_TYPE}"
-			COMMAND ${CMAKE_COMMAND} -E echo "     MAJOR_MINOR_PATCH: ${MAJOR_MINOR_PATCH}"
-			COMMAND ${CMAKE_COMMAND} -E echo "     PRODUCTION_RUN_HOUSING: ${PRODUCTION_RUN_HOUSING}"
-			COMMAND ${CMAKE_COMMAND} -E echo
-			COMMAND ${CMAKE_COMMAND} -E echo "** Image to be created: ${PROJECT_NAME}${IMAGE_FILENAME_POSTFIX}.hex"
-			COMMAND ${CMAKE_COMMAND} -E echo
-			COMMAND test -z "${MBR_SETTINGS}" && echo "No MBR_SETTINGS set. Did you use the -DFACTORY_IMAGE option and are all fields set in the CMakeFactoryImage.config file?" && echo && exit 1 || exit 0
-			COMMAND test -z "${UICR_BOOTLOADER_ADDRESS}" && echo "No UICR_BOOTLOADER_ADDRESS set. Did you use the -DFACTORY_IMAGE option and are all fields set in the CMakeFactoryImage.config file?" && echo && exit 1 || exit 0
-			COMMAND test -z "${HARDWARE_BOARD_HEX}" && echo "No HARDWARE_BOARD_HEX set. Did you use the -DFACTORY_IMAGE option and are all fields set in the CMakeFactoryImage.config file?" && echo && exit 1 || exit 0
-			COMMAND test -z "${PRODUCT_FAMILY_TYPE}" && echo "No PRODUCT_FAMILY_TYPE set. Did you use the -DFACTORY_IMAGE option and are all fields set in the CMakeFactoryImage.config file?" && echo && exit 1 || exit 0
-			COMMAND test -z "${MAJOR_MINOR_PATCH}" && echo "No MAJOR_MINOR_PATCH set. Did you use the -DFACTORY_IMAGE option and are all fields set in the CMakeFactoryImage.config file?" && echo && exit 1 || exit 0
-			COMMAND test -z "${PRODUCTION_RUN_HOUSING}" && echo "No PRODUCTION_RUN_HOUSING set. Did you use the -DFACTORY_IMAGE option and are all fields set in the CMakeFactoryImage.config file?" && echo && exit 1 || exit 0
-			COMMAND test -f "${CMAKE_BINARY_DIR}/bootloader/bootloader.hex" && exit 0 || echo "No bootloader.hex found. Did you compile it and run 'make install'?" && echo && exit 1 
-			COMMAND test -f "${CMAKE_BINARY_DIR}/bootloader/bootloader_settings.hex" && exit 0 || echo "No bootloader_settings.hex found. Did you generate it with: make build_bootloader_settings?" && echo && exit 1 
-			COMMAND test -f "${NRF5_DIR}/${SOFTDEVICE_HEX_FILE}" && exit 0 || echo "No ${NRF5_DIR}/${SOFTDEVICE_HEX_FILE} found." && echo && exit 1 
-			COMMAND ${CMAKE_COMMAND} -E echo "Use srec_cat to create a factory image"
-			COMMAND ${CMAKE_COMMAND} -E make_directory factory-images
-			COMMAND srec_cat ${CMAKE_BINARY_DIR}/${PROJECT_NAME}.hex -intel ${SREC_CAT_UICR_BOOTLOADER} ${SREC_CAT_MBR_SETTINGS} ${SREC_CAT_HARDWARE_BOARD_HEX} ${SREC_CAT_PRODUCT_FAMILY_TYPE} ${SREC_CAT_MAJOR_MINOR_PATCH} ${SREC_CAT_PRODUCTION_RUN_HOUSING} ${CMAKE_BINARY_DIR}/bootloader/bootloader.hex -intel ${CMAKE_BINARY_DIR}/bootloader/bootloader_settings.hex -intel ${NRF5_DIR}/${SOFTDEVICE_HEX_FILE} -intel -o factory-images/${PROJECT_NAME}${IMAGE_FILENAME_POSTFIX}.hex -intel
-			COMMENT "Generate a factory image"
-			)
->>>>>>> c35e216d
 
 
 
@@ -955,7 +915,6 @@
 		SET(FILE_MEMORY_LAYOUT "-Tgeneric_gcc_nrf52.ld")
 		SET(PATH_FILE_MEMORY "-L${CMAKE_SOURCE_DIR}/include/third/nrf/")
 		SET(PATH_FILE_MEMORY "${PATH_FILE_MEMORY} -L${NRF5_DIR}/modules/nrfx/mdk/")
-
 		SET(CMAKE_EXE_LINKER_FLAGS "${PATH_FILE_MEMORY} ${FILE_MEMORY_LAYOUT} ${CMAKE_EXE_LINKER_FLAGS}")
 	
 		TARGET_LINK_LIBRARIES(${PROJECT_NAME} ${LIBS})
