--- conflicted
+++ resolved
@@ -7,13 +7,7 @@
 
 #include <ble/cs_iBeacon.h>
 #include <cfg/cs_Strings.h>
-<<<<<<< HEAD
-#include <logging/cs_Logger.h>
-
-//#define PRINT_IBEACON_VERBOSE
-=======
 #include <algorithm> // for reverse copy
->>>>>>> 95c46f40
 
 IBeacon::IBeacon(cs_uuid128_t uuid, uint16_t major, uint16_t minor,
 		int8_t rssi) {
@@ -42,18 +36,7 @@
 }
 
 void IBeacon::setUUID(cs_uuid128_t& uuid) {
-<<<<<<< HEAD
-	for (int i = 0; i < 16; ++i) {
-		_params.uuid.uuid128[i] = uuid.uuid128[16-1-i];
-	}
-
-#ifdef PRINT_IBEACON_VERBOSE
-	_log(SERIAL_DEBUG, false, "Set UUID to: ");
-	BLEutil::printArray(_params.uuid.uuid128, 16);
-#endif
-=======
 	std::reverse_copy(uuid.uuid128, uuid.uuid128 + 16, _params.uuid.uuid128);
->>>>>>> 95c46f40
 }
 
 cs_uuid128_t IBeacon::getUUID() {
