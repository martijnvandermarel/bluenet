--- conflicted
+++ resolved
@@ -588,55 +588,4 @@
 		}
 	}
 	return ERR_SUCCESS;
-<<<<<<< HEAD
-}
-
-/*
- * Called upon receiving mesh message, places mesh message in a buffer on the bluenet side.
- *
- * TODO: This should actually be implemented differently.
- */
-void MicroappCommandHandler::onMeshMessage(MeshMsgEvent event) {
-
-#ifdef FILTER_MESH_MESSAGES
-	if (event.type != CS_MESH_MODEL_TYPE_MICROAPP) {
-		LOGi("Mesh message received, but not for microapp");
-		return;
-	}
-#endif
-	if (_meshMessageBuffer.full()) {
-		LOGd("Dropping message, buffer is full");
-		return;
-	}
-
-	if (event.msg.len > MICROAPP_MAX_MESH_MESSAGE_SIZE) {
-		LOGd("Message is too large: %u", event.msg.len);
-		return;
-	}
-
-	LOGd("Mesh message received, store in buffer");
-	microapp_buffered_mesh_message_t bufferedMessage;
-	bufferedMessage.stoneId     = event.srcStoneId;
-	bufferedMessage.messageSize = event.msg.len;
-	memcpy(bufferedMessage.message, event.msg.data, event.msg.len);
-	_meshMessageBuffer.push(bufferedMessage);
-}
-
-/**
- * Listen to events from bluenet in which the implement buffers those events and their contents on the bluenet side.
- *
- * TODO: It might be better to use an interrupt and store the buffer on the microapp side. Compare the implementation
- * of EVT_RECV_MESH_MSG with EVT_DEVICE_SCANNED (in cs_MicroappCommandHandler.cpp).
- */
-void MicroappCommandHandler::handleEvent(event_t& event) {
-	switch (event.type) {
-		case CS_TYPE::EVT_RECV_MESH_MSG: {
-			auto msg = CS_TYPE_CAST(EVT_RECV_MESH_MSG, event.data);
-			onMeshMessage(*msg);
-			break;
-		}
-		default: break;
-	}
-=======
->>>>>>> 3439f404
 }