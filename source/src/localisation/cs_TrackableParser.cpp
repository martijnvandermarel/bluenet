--- conflicted
+++ resolved
@@ -15,10 +15,6 @@
 #include <structs/cs_StreamBufferAccessor.h>
 #include <util/cs_Utils.h>
 
-<<<<<<< HEAD
-
-=======
->>>>>>> 65735c93
 #define LOGTrackableParserDebug LOGnone
 
 void TrackableParser::init() {
@@ -198,7 +194,6 @@
 		// no need to copy those.
 	}
 
-<<<<<<< HEAD
 	// WARNING(Arend): we're not doing corruption checks here yet.
 	// E.g.: when totalSize changes for a specific filterId before
 	//       a commit is reached, we have a parsingFilter allocated
@@ -231,13 +226,6 @@
 
 void TrackableParser::handleGetFilterSummariesCommand(trackable_parser_cmd_get_filer_summaries_t* cmd_data) {
 	// TODO(Arend): implement later.
-=======
-bool TrackableParser::isMyTrackable(scanned_device_t* scannedDevice) {
-	TrackableId myTrackableId{0xe4, 0x96, 0x62, 0x0d, 0x5a, 0x5b}; // Arend's test Tile, as read on nrf connect app
-	TrackableId incomingTrackableId(scannedDevice->address, sizeof(scannedDevice->address));
-
-	return myTrackableId == incomingTrackableId;
->>>>>>> 65735c93
 }
 
 
@@ -279,38 +267,6 @@
 	return false;
 }
 
-<<<<<<< HEAD
-=======
-
-bool TrackableParser::handleAsTileDevice(scanned_device_t* scannedDevice) {
-	if (!isTileDevice(scannedDevice)) {
-		return false;
-	}
-
-	TrackableId tile(scannedDevice->address, sizeof(scannedDevice->address));
-
-	LOGTrackableParserDebug("incoming tile device: rssi=%i ", scannedDevice->rssi);
-	tile.print();
-
-	if (!isMyTrackable(scannedDevice)) {
-		// it was a Tile device, so return true.
-		return true;
-	}
-
-	logServiceData(scannedDevice);
-
-	TrackableEvent trackableEventData;
-	trackableEventData.id = tile;
-	trackableEventData.rssi = scannedDevice->rssi;
-
-	event_t trackableEvent(CS_TYPE::EVT_TRACKABLE,	&trackableEventData, sizeof(trackableEventData));
-	trackableEvent.dispatch();
-
-	return true;
-}
-
-
->>>>>>> 65735c93
 // ======================== Utils ========================
 
 void TrackableParser::logServiceData(scanned_device_t* scannedDevice) {
@@ -327,4 +283,4 @@
 
 	_log(SERIAL_DEBUG, false, "servicedata trackableparser: ");
 	_logArray(SERIAL_DEBUG, true, serviceData.data, serviceData.len);
-}+}
