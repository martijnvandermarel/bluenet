--- conflicted
+++ resolved
@@ -38,7 +38,7 @@
 			return true;
 		}
 	}
-	LogAssetFilterPacketAccessorsWarn("Unknown input type: %u", *type());
+	LogAssetFilterPacketAccessorsWarn("invalid assetfilter input type");
 	return false;
 }
 
@@ -70,8 +70,7 @@
 
 bool AssetFilterOutput::isValid() {
 	switch (*outFormat()) {
-<<<<<<< HEAD
-		case AssetFilterOutputFormat::Mac: {
+		case AssetFilterOutputFormat::MacOverMesh: {
 			return true;
 		}
 		case AssetFilterOutputFormat::ShortAssetId: {
@@ -79,11 +78,13 @@
 				LogAssetFilterPacketAccessorsWarn("Invalid informat for filter output.");
 				return false;
 			}
-=======
-		case AssetFilterOutputFormat::MacOverMesh:
-		case AssetFilterOutputFormat::ShortAssetId:
+			return true;
+		}
 		case AssetFilterOutputFormat::ShortAssetIdOverMesh: {
->>>>>>> 462e6ebf
+			if (inFormat().isValid() == false) {
+				LogAssetFilterPacketAccessorsWarn("Invalid informat for filter output.");
+				return false;
+			}
 			return true;
 		}
 	}
