--- conflicted
+++ resolved
@@ -63,19 +63,10 @@
 }
 
 void SwitchAggregator::updateState(bool allowOverrideReset){
-<<<<<<< HEAD
-    TEST_PUSH_EXPR_D(this,"overrideState", (overrideState? (int) overrideState.value() : -1));
+TEST_PUSH_EXPR_D(this,"overrideState", (overrideState? (int) overrideState.value() : -1));
     TEST_PUSH_EXPR_D(this,"behaviourState", (behaviourState? (int) behaviourState.value() : -1));
     TEST_PUSH_EXPR_D(this,"aggregatedState", (aggregatedState? (int) aggregatedState.value() : -1));
 
-    if( !swSwitch || !swSwitch->isSwitchingAllowed() ){
-        // shouldn't update overrideState when switch is locked.
-        return;
-    }
-
-=======
->>>>>>> 70df50bc
-    // (swSwitch.has_value() is true from here)
     bool shouldResetOverrideState = false;
 
     if(overrideState && behaviourState && aggregatedState){
