--- conflicted
+++ resolved
@@ -94,12 +94,6 @@
 /**
  * If UART is enabled this will be the message printed out over a serial connection. In release mode we will not by
  * default use the UART, it will need to be turned on.
-<<<<<<< HEAD
- *
- * For DFU, application should be at (BOOTLOADER_REGION_START - APPLICATION_START_CODE - DFU_APP_DATA_RESERVED). For
- * example, for (0x38000 - 0x1C000 - 0x400) this is 0x1BC00 (113664 bytes).
-=======
->>>>>>> 6b5e0ca3
  */
 void initUart(uint8_t pinRx, uint8_t pinTx) {
 	serial_config(pinRx, pinTx);
@@ -718,11 +712,7 @@
 
 	_state->startWritesToFlash();
 
-<<<<<<< HEAD
 	// _mesh->requestSync();
-=======
-	_mesh->requestSync();
->>>>>>> 6b5e0ca3
 }
 
 void Crownstone::increaseResetCounter() {
