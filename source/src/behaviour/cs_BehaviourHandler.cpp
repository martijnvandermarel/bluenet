--- conflicted
+++ resolved
@@ -24,20 +24,18 @@
 #define LOGBehaviourHandlerDebug LOGnone
 #define LOGBehaviourHandlerVerbose LOGnone
 
-<<<<<<< HEAD
 cs_ret_code_t BehaviourHandler::init() {
-	_presenceHandler = getComponent<PresenceHandler>();
-	return ERR_SUCCESS;
-=======
-void BehaviourHandler::init() {
 	TYPIFY(STATE_BEHAVIOUR_SETTINGS) settings;
+
 	State::getInstance().get(CS_TYPE::STATE_BEHAVIOUR_SETTINGS, &settings, sizeof(settings));
 	_isActive = settings.flags.enabled;
 
-	LOGi("Init: isActive=%u", _isActive);
+	LOGi("Init: _isActive=%u", _isActive);
+	_presenceHandler = getComponent<PresenceHandler>();
 
 	listen();
->>>>>>> 9c1135bb
+
+	return ERR_SUCCESS;
 }
 
 void BehaviourHandler::handleEvent(event_t& evt) {
@@ -93,11 +91,7 @@
 }
 
 bool BehaviourHandler::update() {
-<<<<<<< HEAD
-	if (!isActive || _presenceHandler == nullptr) {
-=======
-	if (!_isActive) {
->>>>>>> 9c1135bb
+	if (!_isActive || _presenceHandler == nullptr) {
 		currentIntendedState = std::nullopt;
 	}
 	else {
@@ -310,6 +304,7 @@
 	return false;
 }
 
+// --------------------------- synchronization ---------------------------
 
 void BehaviourHandler::onBehaviourSettingsChange(behaviour_settings_t settings) {
 	_isActive = settings.flags.enabled;
