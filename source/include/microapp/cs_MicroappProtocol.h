#pragma once

#include <cs_MicroappStructs.h>
#include <events/cs_EventListener.h>
#include <structs/buffer/cs_CircularBuffer.h>

extern "C" {
#include <util/cs_DoubleStackCoroutine.h>
}

typedef struct {
	coroutine *c;
	int cntr;
	int delay;
} coargs;

// Call loop every 10 ticks. The ticks are every 100 ms so this means every second.
#define MICROAPP_LOOP_FREQUENCY 10

#define MICROAPP_LOOP_INTERVAL_MS (TICK_INTERVAL_MS * MICROAPP_LOOP_FREQUENCY)

// The number of 8 interrupt service routines per type should be sufficient.
#define MAX_PIN_ISR_COUNT 8
#define MAX_BLE_ISR_COUNT 8

typedef struct pin_isr_t {
	uint8_t pin;
	uintptr_t callback;
} pin_isr_t;

<<<<<<< HEAD
typedef struct ble_isr_t {
	uint16_t type;
	uintptr_t callback;
} ble_isr_t;
=======
struct __attribute__((packed)) microapp_buffered_mesh_message_t {
	stone_id_t stoneId; // Stone ID of the sender.
	uint8_t messageSize;
	uint8_t message[MICROAPP_MAX_MESH_MESSAGE_SIZE];
};

>>>>>>> ff867e62

/**
 * The class MicroappProtocol has functionality to store a second app (and perhaps in the future even more apps) on another
 * part of the flash memory.
 */
class MicroappProtocol: public EventListener {
	private:
		/**
		 * Singleton, constructor, also copy constructor, is private.
		 */
		MicroappProtocol();
		MicroappProtocol(MicroappProtocol const&);
		void operator=(MicroappProtocol const &);

		/**
		 * Local flag to check if app did boot. This flag is set to true after the main of the microapp is called
		 * and will be set after that function returns. If there is something wrong with the microapp it can be used
		 * to disable the microapp.
		 *
		 * TODO: Of course, if there is something wrong, _booted will not be reached. The foolproof implementation
		 * sets first the state to a temporarily "POTENTIAL BOOT FAILURE" and if it after a reboots finds the state
		 * at this particular step, it will disable the app rather than try again. The app has to be then enabled
		 * explicitly again.
		 */
		bool _booted;

		/**
		 * Local flag to indicate that ram section has been loaded.
		 */
		bool _loaded;

		/**
		 * Debug mode
		 */
		bool _debug;

		/**
		 * Address to setup() function.
		 */
		uintptr_t _setup;

		/**
		 * Address to loop() function.
		 */
		uintptr_t _loop;

		/**
		 * Addressees of pin interrupt service routines.
		 */
		pin_isr_t _pin_isr[MAX_PIN_ISR_COUNT];

		/**
		 * Addressees of ble interrupt service routines.
		 */
		ble_isr_t _ble_isr[MAX_BLE_ISR_COUNT];

		/**
		 * Coroutine for microapp.
		 */
		coroutine _coroutine;

		/**
		 * Arguments to the coroutine.
		 */
		coargs _coargs;

		/**
		 * A counter used for the coroutine (to e.g. set the number of ticks for "delay" functionality).
		 */
		int _cocounter;

		/**
		 * Implementing count down for a coroutine counter.
		 */
		int _coskip;

		/**
		 * Store data for callbacks towards the microapp.
		 */
		CircularBuffer<uint8_t>* _callbackData;

		/**
<<<<<<< HEAD
		 * Flag to indicate whether to forward scanned devices to microapp
		 */
		bool _microappIsScanning;

=======
		 * Max number of mesh messages that will be queued.
		 */
		const uint8_t MAX_MESH_MESSAGES_BUFFERED = 3;

		/**
		 * Buffer received mesh messages.
		 *
		 * Starts with microapp_buffered_mesh_message_header_t, followed by the message.
		 */
		CircularBuffer<microapp_buffered_mesh_message_t> _meshMessageBuffer;
>>>>>>> ff867e62

	protected:

		/**
		 * Call the loop function (internally).
		 */
		void callLoop(int & cntr, int & skip);

		/**
		 * Initialize memory for the microapp.
		 */
		uint16_t initMemory();

		/**
		 * Load ram information, set by microapp.
		 */
		uint16_t interpretRamdata();

		/**
		 * Handle a received mesh message.
		 */
		void onMeshMessage(MeshMsgEvent event);

	public:
		static MicroappProtocol& getInstance() {
			static MicroappProtocol instance;
			return instance;
		}

		/**
		 * Set IPC ram data.
		 */
		void setIpcRam();

		/**
		 * Actually run the app.
		 */
		void callApp(uint8_t appIndex);

		/**
		 * Call setup and loop functions.
		 */
		void callSetupAndLoop(uint8_t appIndex);

		/**
		 * Receive events (for example for i2c)
		 */
		void handleEvent(event_t & event);

		/**
		 * Handle mesh command.
		 */
		void handleMeshCommand(microapp_mesh_header_t* meshCommand, uint8_t* payload, size_t payloadSize);
};<|MERGE_RESOLUTION|>--- conflicted
+++ resolved
@@ -28,19 +28,16 @@
 	uintptr_t callback;
 } pin_isr_t;
 
-<<<<<<< HEAD
 typedef struct ble_isr_t {
 	uint16_t type;
 	uintptr_t callback;
 } ble_isr_t;
-=======
+
 struct __attribute__((packed)) microapp_buffered_mesh_message_t {
 	stone_id_t stoneId; // Stone ID of the sender.
 	uint8_t messageSize;
 	uint8_t message[MICROAPP_MAX_MESH_MESSAGE_SIZE];
 };
-
->>>>>>> ff867e62
 
 /**
  * The class MicroappProtocol has functionality to store a second app (and perhaps in the future even more apps) on another
@@ -123,12 +120,11 @@
 		CircularBuffer<uint8_t>* _callbackData;
 
 		/**
-<<<<<<< HEAD
 		 * Flag to indicate whether to forward scanned devices to microapp
 		 */
 		bool _microappIsScanning;
 
-=======
+		/**
 		 * Max number of mesh messages that will be queued.
 		 */
 		const uint8_t MAX_MESH_MESSAGES_BUFFERED = 3;
@@ -139,7 +135,6 @@
 		 * Starts with microapp_buffered_mesh_message_header_t, followed by the message.
 		 */
 		CircularBuffer<microapp_buffered_mesh_message_t> _meshMessageBuffer;
->>>>>>> ff867e62
 
 	protected:
 
