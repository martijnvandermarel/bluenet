--- conflicted
+++ resolved
@@ -19,11 +19,9 @@
 	void setAssetHandlerShortId(AssetHandlerShortId* assetHandlerMac);
 
 private:
-<<<<<<< HEAD
-	AssetFilterStore* _filterStore;
-	AssetFilterSyncer* _filterSyncer;
-=======
 	AssetFilterStore* _filterStore            = nullptr;
+
+	AssetFilterSyncer* _filterSyncer          = nullptr;
 
 	/**
 	 * This handleAcceptedAsset callback will be called for each filter
@@ -36,7 +34,6 @@
 	 * that has output type ShortAssetId and have accepted the incoming asset.
 	 */
 	AssetHandlerShortId* _assetHandlerShortId = nullptr;
->>>>>>> b65d03a2
 
 	/**
 	 * Dispatches a TrackedEvent for the given advertisement.
