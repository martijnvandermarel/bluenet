/**
 * Author: Crownstone Team
 * Copyright: Crownstone (https://crownstone.rocks)
 * Date: Oct 29, 2014
 * License: LGPLv3+, Apache License 2.0, and/or MIT (triple-licensed)
 */
#pragma once

#include <string>
#include <logging/cs_Logger.h>
#include "protocol/cs_ErrorCodes.h"
#include "structs/cs_PacketsInternal.h"
#include <ble/cs_Nordic.h> // required for __get_IPSR()

/** @namespace CsUtils
 *
 * Utilities, e.g. for printing over UART.
 */
namespace CsUtils {

/** Convert a short (uint16_t) from LSB (little-endian) to
 * MSB (big-endian) and vice versa
 *
 * @val the value to be converted
 *
 * @return the converted value
 */
inline uint16_t convertEndian16(uint16_t val) {
	return ((val >> 8) & 0xFF) | ((val & 0xFF) << 8);
}

/** Convert an integer (uint32_t) from LSB (little-endian) to
 * MSB (big-endian) and vice versa
 *
 * @val the value to be converted
 *
 * @return the converted value
 */
inline uint32_t convertEndian32(uint32_t val) {
	return ((val >> 24) & 0xFF)
		 | ((val >> 8) & 0xFF00)
		 | ((val & 0xFF00) << 8)
		 | ((val & 0xFF) << 24);
}



/**
 * Macro that rounds up to the next multiple of given number
 *
 * Does not work for negative values.
 */
#define CS_ROUND_UP_TO_MULTIPLE_OF(num, multiple) (((num + multiple - 1) / multiple) * multiple)
/**
 * Macro that rounds up to the next multiple of given number that is a power of 2.
 *
 * Also works for negative values.
 */
#define CS_ROUND_UP_TO_MULTIPLE_OF_POWER_OF_2(num, multiple) ((num + multiple - 1) & -multiple)

/**
 * Get number of items in an array.
 *
 * Usage: auto count = ArraySize(myArray);
 */
template<class T, size_t N>
constexpr auto ArraySize(T(&)[N]) {
	return N;
}

template<typename T>
<<<<<<< HEAD
void printAddress(T* arr, uint16_t len, uint8_t verbosity = SERIAL_DEBUG, bool newline = true) {
=======
void printAddress(T* arr, uint16_t len, uint8_t verbosity = SERIAL_DEBUG, bool addNewLine = true) {
>>>>>>> 96c04bb8
	__attribute__((unused)) uint8_t* ptr = (uint8_t*)arr;
	for (int i = len - 1; i > 0; i=i-1) {
		_log(verbosity, false, "%02X:", ptr[i]);
	}
<<<<<<< HEAD
	_log(verbosity, newline, "%02X", ptr[0]);
=======
	_log(verbosity, addNewLine, "%02X", ptr[0]);
>>>>>>> 96c04bb8
}

template<typename T>
std::string toBinaryString(T& value) {
	std::string result("");
	for (int i = sizeof(T) * 8 - 1; i >= 0; --i) {
		result += value & (1 << i) ? "1" : "0";
	}
	return result;
}

inline void print_heap(const std::string & msg) {
	uint8_t *p = (uint8_t*)malloc(128);
	LOGd("%s %p", msg.c_str(), p);
	free(p);
}

inline void print_stack(const std::string & msg) {
	void* sp;
	asm("mov %0, sp" : "=r"(sp) : : );
	LOGd("%s %p", msg.c_str(), (uint8_t*)sp);
}

template<typename T>
inline bool isBitSet(const T value, uint8_t bit) {
	return value & (1 << bit);
}

template<typename T>
inline bool setBit(T& value, uint8_t bit) {
	return value |= (1 << bit);
}

template<typename T>
inline bool clearBit(T& value, uint8_t bit) {
	return value &= ~(1 << bit);
}

/**
 * Returns the index of the lowest bit set in given value.
 * If no bits are set, returns number of bits of value type.
 *
 * Examples for uint8_t:
 * Value | Bit representation | Lowest bit
 * 0     | 000000000          | 8
 * 1     | 000000001          | 0
 * 4     | 000000100          | 2
 * 132	 | 100000100          | 2
 */
template<typename T>
inline constexpr T lowestBitSet(T value) {
	// TODO: there is a faster implementation for this.
	T numBits = sizeof(T) * 8;
	for (T i = 0; i < numBits; i++) {
		if (value & 1) {
			return i;
		}
		value >>= 1;
	}
	return numBits;
}


/**
 * Returns true when newValue is newer than previousValue, for a value that is increased all the time and overflows.
 */
inline bool isNewer(uint8_t previousValue, uint8_t newValue) {
	int8_t diff = newValue - previousValue;
	return diff > 0;
}

/**
 * @brief Parses advertisement data, providing length and location of the field in case matching data is found.
 *
 * @param[in]  Type of data to be looked for in advertisement data. See https://www.bluetooth.com/specifications/assigned-numbers/generic-access-profile
 * @param[in]  Pointer to advertisement data.
 * @param[in]  Advertisement data length.
 * @param[out] If data type requested is found: pointer to data of given type.
 * @param[out] If data type requested is found: length of data of given type.
 *
 * @retval ERR_SUCCESS if the data type is found in the report.
 * @retval ERR_NOT_FOUND if the type could not be found.
 */
inline static cs_ret_code_t findAdvType(uint8_t type, uint8_t* advData, uint8_t advLen, cs_data_t* foundData) {
	int index = 0;
	foundData->data = nullptr;
	foundData->len = 0;
	while (index < advLen-1) {
		uint8_t fieldLen = advData[index];
		uint8_t fieldType = advData[index + 1];
		// Check if length is not 0 or larger than remaining advertisement data.
		if (fieldLen == 0 || index + 1 + fieldLen > advLen) {
			return ERR_NOT_FOUND;
		}

		if (fieldType == type) {
			foundData->data = &advData[index+2];
			foundData->len = fieldLen-1;
			return ERR_SUCCESS;
		}
		index += fieldLen+1;
	}
	return ERR_NOT_FOUND;
}

/**
 * Gets the string length of a null terminated constant string.
 * Unlike strlen(), this function is guaranteed to be optimized out.
 *
 * @param[in] str       The string.
 * @param[in] maxSize   The max size to look for a null terminator. Simply provide sizeof("string").
 * @retval The number of bytes of the string, without the null terminator.
 */
constexpr uint16_t stringLen(const char* str, uint16_t maxSize) {
	uint16_t size = 0;
	while ((str[size] != '\0') && (size < maxSize)) {
		++size;
	}
	return size;
}



inline uint32_t getInterruptLevel() {
//	return __get_IPSR() & 0x1FF;
	return __get_IPSR();
//	0 = Thread mode
//	1 = Reserved
//	2 = NMI
//	3 = HardFault
//	4 = MemManage
//	5 = BusFault
//	6 = UsageFault
//	7-10 = Reserved
//	11 = SVCall
//	12 = Reserved for Debug
//	13 = Reserved
//	14 = PendSV
//	15 = SysTick
//	16 = IRQ0.
//	17 = IRQ1.
//	18 = IRQ2.
//	..
//	n+16 = IRQn
}

}<|MERGE_RESOLUTION|>--- conflicted
+++ resolved
@@ -69,20 +69,12 @@
 }
 
 template<typename T>
-<<<<<<< HEAD
-void printAddress(T* arr, uint16_t len, uint8_t verbosity = SERIAL_DEBUG, bool newline = true) {
-=======
 void printAddress(T* arr, uint16_t len, uint8_t verbosity = SERIAL_DEBUG, bool addNewLine = true) {
->>>>>>> 96c04bb8
 	__attribute__((unused)) uint8_t* ptr = (uint8_t*)arr;
 	for (int i = len - 1; i > 0; i=i-1) {
 		_log(verbosity, false, "%02X:", ptr[i]);
 	}
-<<<<<<< HEAD
-	_log(verbosity, newline, "%02X", ptr[0]);
-=======
 	_log(verbosity, addNewLine, "%02X", ptr[0]);
->>>>>>> 96c04bb8
 }
 
 template<typename T>
