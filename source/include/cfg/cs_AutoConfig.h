--- conflicted
+++ resolved
@@ -6,14 +6,12 @@
 
 extern const char g_BUILD_TYPE[];
 
-<<<<<<< HEAD
 extern const char g_BEACON_UUID[];
-=======
+
 extern int g_APPLICATION_START_ADDRESS;
 
 extern int g_APPLICATION_LENGTH;
 
 extern const int g_RAM_R1_BASE;
 
-extern int g_RAM_APPLICATION_AMOUNT;
->>>>>>> c35e216d
+extern int g_RAM_APPLICATION_AMOUNT;