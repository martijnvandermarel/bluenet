/*
 * Author: Crownstone Team
 * Copyright: Crownstone (https://crownstone.rocks)
 * Date: Mar 13, 2020
 * License: LGPLv3+, Apache License 2.0, and/or MIT (triple-licensed)
 */

#pragma once

<<<<<<< HEAD
#define LOGMeshInfo LOGnone
#define LOGMeshDebug LOGnone

=======
// Debug logs
#define LOGMeshInfo LOGnone
#define LOGMeshDebug LOGnone

// Debug logs
>>>>>>> 918ba94c
#define LOGMeshModelInfo    LOGnone
#define LOGMeshModelDebug   LOGnone
#define LOGMeshModelVerbose LOGnone

/*
 * 0 to disable test.
 * 1 for unacked, unsegmented drop test.
 *   This assumes you have a node with id 2 (sending node).
 * 2 for targeted, segmented acked test.
 *   This assumes you have 2 nodes: one with id 1 (receiving node), and one with id 2 (sending node).
 */
#define MESH_MODEL_TEST_MSG 0

/**
 * Interval at which processQueue() gets called.
 */
#define MESH_MODEL_QUEUE_PROCESS_INTERVAL_MS 100

/**
 * Interval at which acked messages are retried.
 * When using reliable messages, some more gets added for each hop.
 * Should be a multiple of TICK_INTERVAL_MS.
 */
#define MESH_MODEL_ACKED_RETRY_INTERVAL_MS 200

/**
 * Number of times an ack will be sent.
 */
#define MESH_MODEL_ACK_TRANSMISSIONS 1

/**
 * Number of messages sent each time processQueue() gets called.
 */
#define MESH_MODEL_QUEUE_BURST_COUNT 3

/**
 * Timeout in seconds for reliable msgs.
 */
#define MESH_MODEL_RELIABLE_TIMEOUT_DEFAULT 10

/**
 * Default number of transmissions for unreliable msgs.
 */
#define MESH_MODEL_TRANSMISSIONS_DEFAULT 3

/**
 * Max number of transmissions for unreliable msgs.
 */
#define MESH_MODEL_TRANSMISSIONS_MAX 31

/**
 * Group address used for multicast.
 */
#define MESH_MODEL_GROUP_ADDRESS 0xC51E

/**
 * Group address used for acked multicast.
 */
#define MESH_MODEL_GROUP_ADDRESS_ACKED 0xC51F
<|MERGE_RESOLUTION|>--- conflicted
+++ resolved
@@ -7,17 +7,11 @@
 
 #pragma once
 
-<<<<<<< HEAD
-#define LOGMeshInfo LOGnone
-#define LOGMeshDebug LOGnone
-
-=======
 // Debug logs
 #define LOGMeshInfo LOGnone
 #define LOGMeshDebug LOGnone
 
 // Debug logs
->>>>>>> 918ba94c
 #define LOGMeshModelInfo    LOGnone
 #define LOGMeshModelDebug   LOGnone
 #define LOGMeshModelVerbose LOGnone
