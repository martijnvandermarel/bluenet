--- conflicted
+++ resolved
@@ -443,40 +443,6 @@
 	uint8_t synchro_index;
 };
 
-<<<<<<< HEAD
-=======
-struct __attribute__((packed)) cs_uicr_data_t {
-	uint32_t board;
-
-	union __attribute__((packed)) {
-		struct __attribute__((packed)) {
-			uint8_t productType;
-			uint8_t region;
-			uint8_t productFamily;
-		} fields;
-		uint32_t asInt;
-	} productRegionFamily;
-
-	union __attribute__((packed)) {
-		struct __attribute__((packed)) {
-			uint8_t patch;
-			uint8_t minor;
-			uint8_t major;
-		} fields;
-		uint32_t asInt;
-	} majorMinorPatch;
-
-	union __attribute__((packed)) {
-		struct __attribute__((packed)) {
-			uint8_t housing;
-			uint8_t week;  // week number
-			uint8_t year;  // last 2 digits of the year
-		} fields;
-		uint32_t asInt;
-	} productionDateHousing;
-};
-
->>>>>>> 931bc9f4
 struct __attribute__((packed)) cs_adc_restarts_t {
 	uint32_t count         = 0;  // Number of ADC restarts since boot.
 	uint32_t lastTimestamp = 0;  // Timestamp of last ADC restart.
