--- conflicted
+++ resolved
@@ -227,35 +227,22 @@
 /**
  * Switch command values.
  */
-<<<<<<< HEAD
-enum SwitchCommandValue : uint8_t {
-	CS_SWITCH_CMD_VAL_OFF                      = 0,
-	// Dimmed from 1 - 99
-	CS_SWITCH_CMD_VAL_FULLY_ON                 = 100,
-	CS_SWITCH_CMD_VAL_NONE                     = 128,  // For printing: the value is set to nothing.
-	CS_SWITCH_CMD_VAL_DEBUG_RESET_ALL          = 129,
-	CS_SWITCH_CMD_VAL_DEBUG_RESET_AGG          = 130,
-	CS_SWITCH_CMD_VAL_DEBUG_RESET_OVERRIDE     = 131,
-	CS_SWITCH_CMD_VAL_DEBUG_RESET_AGG_OVERRIDE = 132,
-
-	CS_SWITCH_CMD_VAL_TOGGLE    = 253,  // Switch OFF when currently on, switch to SMART_ON when currently off.
-	CS_SWITCH_CMD_VAL_BEHAVIOUR = 254,  // Switch to the value according to behaviour rules.
-	CS_SWITCH_CMD_VAL_SMART_ON  = 255   // Switch on, the value will be determined by behaviour rules.
-};
-=======
 constexpr uint8_t CS_SWITCH_CMD_VAL_OFF                      = 0;
 constexpr uint8_t CS_SWITCH_CMD_VAL_FULLY_ON                 = 100;
-constexpr uint8_t CS_SWITCH_CMD_VAL_NONE                     = 128;  // For printing: the value is set to nothing.
+constexpr uint8_t CS_SWITCH_CMD_VAL_NONE                     = 128;
 constexpr uint8_t CS_SWITCH_CMD_VAL_DEBUG_RESET_ALL          = 129;
 constexpr uint8_t CS_SWITCH_CMD_VAL_DEBUG_RESET_AGG          = 130;
 constexpr uint8_t CS_SWITCH_CMD_VAL_DEBUG_RESET_OVERRIDE     = 131;
 constexpr uint8_t CS_SWITCH_CMD_VAL_DEBUG_RESET_AGG_OVERRIDE = 132;
 
-constexpr uint8_t CS_SWITCH_CMD_VAL_TOGGLE =
-		253;  // Switch OFF when currently on, switch to SMART_ON when currently off.
-constexpr uint8_t CS_SWITCH_CMD_VAL_BEHAVIOUR = 254;  // Switch to the value according to behaviour rules.
-constexpr uint8_t CS_SWITCH_CMD_VAL_SMART_ON  = 255;  // Switch on, the value will be determined by behaviour rules.
->>>>>>> 11c9ecff
+//! Switch OFF when currently on, switch to SMART_ON when currently off.
+constexpr uint8_t CS_SWITCH_CMD_VAL_TOGGLE                   = 253;
+
+//! Switch to the value according to behaviour rules.
+constexpr uint8_t CS_SWITCH_CMD_VAL_BEHAVIOUR                = 254;
+
+//! Switch on, the value will be determined by behaviour rules.
+constexpr uint8_t CS_SWITCH_CMD_VAL_SMART_ON                 = 255;
 
 /**
  * A single multi switch item.
