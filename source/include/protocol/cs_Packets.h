--- conflicted
+++ resolved
@@ -406,20 +406,13 @@
 	cs_mesh_model_msg_state_1_t meshState;
 };
 
-<<<<<<< HEAD
+/**
+ * Same as mesh_opt_iv_index_persist_data_legacy_t
+ */
 struct cs_mesh_iv_index_t {
 	// Same as net_flash_data_iv_index_t
 	uint32_t iv_index;
 	uint8_t iv_update_in_progress;
-=======
-
-/**
- * Same as mesh_opt_iv_index_persist_data_legacy_t
- */
-struct cs_mesh_iv_index_t {
-    uint32_t iv_index;
-    uint8_t iv_update_in_progress;
->>>>>>> 96c04bb8
 };
 
 typedef uint32_t cs_mesh_seq_number_t;
