--- conflicted
+++ resolved
@@ -73,12 +73,10 @@
 	UART_OPCODE_TX_MESH_STATE_PART_1 =                10104, // Received part of state of external stone, payload: cs_mesh_model_msg_state_1_t
 	UART_OPCODE_TX_MESH_RESULT =                      10105, // Received the result of a mesh command, payload: uart_msg_mesh_result_packet_header_t + data.
 	UART_OPCODE_TX_MESH_ACK_ALL_RESULT =              10106, // Whether all stone IDs were acked, payload: result_packet_header_t.
+	UART_OPCODE_TX_RSSI_PING_MESSAGE =                10107, // When RssiDataTracker receives a secondary ping message, it is sent to host. Payload: rssi_ping_message_t
 
-<<<<<<< HEAD
 	UART_OPCODE_TX_LOG =                              10200, // Debug logs, payload is in the form: [uart_msg_log_header_t, [uart_msg_log_arg_header_t, data], [uart_msg_log_arg_header_t, data], ...]
-=======
-	UART_OPCODE_TX_RSSI_PING_MESSAGE =                10107, // When RssiDataTracker receives a secondary ping message, it is sent to host. Payload: rssi_ping_message_t
->>>>>>> c2747526
+
 
 	////////// Developer messages in release builds. //////////
 	UART_OPCODE_TX_EVT =                              40000, // Send internal events, this protocol may change
@@ -91,6 +89,7 @@
 	UART_OPCODE_TX_MESH_TRACKED_DEVICE_TOKEN =        40113, // Received cmd to set the token of a tracked device, payload: cs_mesh_model_msg_device_token_t
 	UART_OPCODE_TX_MESH_SYNC_REQUEST =                40114, // Received a sync request, payload: cs_mesh_model_msg_sync_request_t
 	UART_OPCODE_TX_MESH_TRACKED_DEVICE_HEARTBEAT =    40120, // Received heartbeat cmd of a tracked device, payload: cs_mesh_model_msg_device_heartbeat_t
+
 
 	////////// Developer messages in debug builds. //////////
 	UART_OPCODE_TX_ADVERTISEMENT_ENABLED =            50000, // Whether advertising is enabled (payload: bool)
