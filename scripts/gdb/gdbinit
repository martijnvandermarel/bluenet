--- conflicted
+++ resolved
@@ -17,13 +17,9 @@
 #set remote memory-write-packet-size fixed
 load
 monitor reset
-<<<<<<< HEAD
-#b main
-=======
 
 # If you want to enable a breakpoint before program start
-b main
->>>>>>> b010f5ba
+#b main
 
 #b softdevice_assertion_handler
 
