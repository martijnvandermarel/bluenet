--- conflicted
+++ resolved
@@ -48,15 +48,9 @@
                        dest="verbose",
                        action='store_true',
                        help='Show verbose output')
-<<<<<<< HEAD
-argParser.add_argument('--noise',
-                       '-n',
-                       dest="noise",
-=======
 argParser.add_argument('--plaintext',
                        '-p',
                        dest="plaintext",
->>>>>>> 05568833
                        action='store_true',
                        help='Also print plaintext logs')
 argParser.add_argument('--raw',
