#!/bin/bash

#############################################################################
# Create a new release
#
# This will:
#  - Create a new CMakeBuild.config in $BLUENET_DIR/release/model_version/
#  - Build firmware, DFU packages and docs and copy
#    them to $BLUENET_RELEASE_DIR/model_version/
#  - Update the index.json file in $BLUENET_RELEASE_DIR to keep
#    track of stable, latest, and release dates (for cloud)
#  - Create a Change Log file from git commits since last release
#  - Create a git tag with the version number
#
#############################################################################

path="$( cd "$( dirname "${BASH_SOURCE[0]}" )" && pwd )"

source $BLUENET_DIR/scripts/_utils.sh

############################
### Pre Script Verification
############################

if [ -z $BLUENET_RELEASE_DIR ]; then
	cs_err "BLUENET_RELEASE_DIR is not defined!"
	exit 1
fi

pushd $BLUENET_DIR &> /dev/null

# check current branch, releases should be made from master branch
branch=$(git symbolic-ref --short -q HEAD)

if [[ $branch != "master" ]]; then
	cs_err "You are currently on branch '"$branch"'"
	cs_err "Releases should be made from master branch"
	cs_err "Are you sure you want to continue? [y/N]"
	read branch_response
	if [[ ! $branch_response == "y" ]]; then
		cs_info "abort"
		exit 1
	fi
fi

# check for modifications in bluenet code
modifications=$(git ls-files -m | wc -l)

if [[ $modifications != 0 ]]; then
	cs_err "There are modified files in your bluenet code"
	cs_err "Commit the files or stash them first!!"
	exit 1
fi

# check for untracked files
untracked=$(git ls-files --others --exclude-standard | wc -l)

if [[ $untracked != 0 ]]; then
	cs_err "The following untracked files were found in the blunet code"
	cs_err "Make sure you didn't forget to add anything important!"
	git ls-files --others --exclude-standard
	cs_info "Do you want to continue? [Y/n]"
	read untracked_response
	if [[ $untracked_response == "n" ]]; then
		exit 1
	fi
fi

# check for remote updates
git remote update

# if true then there are remote updates that need to be pulled first
if [ ! $(git rev-parse HEAD) = $(git ls-remote $(git rev-parse --abbrev-ref @{u} | sed 's/\// /g') | cut -f1) ]; then
	cs_err "There are remote updates that were not yet pulled"
	cs_err "Are you sure you want to continue? [y/N]"
	read update_response
	if [[ ! $update_response == "y" ]]; then
		cs_info "abort"
		exit 1
	fi
fi

popd &> /dev/null

############################
### Prepare
############################

# check version number
# enter version number?

cs_info "Stable version? [Y/n]: "
read stable
if [[ $stable == "n" ]]; then
	stable=0
else
	stable=1
fi

valid=0
existing=0

# Get old version number
if [ -f $BLUENET_DIR/VERSION ]; then
	current_version_str=`cat $BLUENET_DIR/VERSION`
	version_list=(`echo $current_version_str | tr '.' ' '`)
	v_major=${version_list[0]}
	v_minor=${version_list[1]}
	v_patch=${version_list[2]}
	cs_log "Current version: $current_version_str"
	# v_minor=$((v_minor + 1))
	# v_patch=0
	suggested_version="$v_major.$v_minor.$v_patch"
else
	suggested_version="1.0.0"
fi

# Ask for new version number
while [[ $valid == 0 ]]; do
	cs_info "Enter a version number [$suggested_version]:"
	read -e version
	if [[ $version == "" ]]; then
		version=$suggested_version
	fi

	if [[ $version =~ ^[0-9]{1,2}\.[0-9]{1,3}\.[0-9]{1,3}$ ]]; then
		cs_info "Select model:"
		printf "$yellow"
		options=("Crownstone" "Guidestone")
		select opt in "${options[@]}"
		do
		    case $opt in
		        "Crownstone")
					model="crownstone"
					# device_type="DEVICE_CROWNSTONE_PLUG"
					break
		            ;;
		        "Guidestone")
					model="guidestone"
					# device_type="DEVICE_GUIDESTONE"
					break
		            ;;
		        *) echo invalid option;;
		    esac
		done
		printf "$normal"

		directory="${BLUENET_DIR}/release/${model}_${version}"

		# If release candidate, find the dir that doesn't exist yet. Keep up the RC number
		rc_prefix="-RC"
		rc_count=0
		rc_str=""
<<<<<<< HEAD
		if [[ stable == 0 ]]; then
=======
		if [[ $stable == 0 ]]; then
>>>>>>> 304a9409
			while true; do
				rc_str="${rc_prefix}${rc_count}"
				version="${version}${rc_str}"
				directory="${BLUENET_DIR}/release/${model}_${version}"
				if [[ ! -d $directory ]]; then
					break
				fi
				((rc_count++))
			done
		fi

		if [ -d $directory ]; then
			cs_err "Version already exists, are you sure? [y/N]: "
			read version_response
			if [[ $version_response == "y" ]]; then
				existing=1
				valid=1
			fi
		else
			valid=1
		fi
	else
		cs_err "Version does not match pattern"
	fi
done

#####################################
### Create Config file and directory
#####################################

# create directory in bluenet with new config file. copy from default and open to edit

if [[ $existing == 0 ]]; then
	cs_log "Creating new directory: "$directory
	mkdir $directory &> /dev/null

	cp $BLUENET_DIR/conf/cmake/CMakeBuild.config.default $directory/CMakeBuild.config

###############################
### Fill Default Config Values
###############################

	# if [[ $model == "crownstone" ]]; then
	if [[ $model == "guidestone " ]]; then
		sed -i "s/BLUETOOTH_NAME=\".*\"/BLUETOOTH_NAME=\"Guide\"/" $directory/CMakeBuild.config
	else
		sed -i "s/BLUETOOTH_NAME=\".*\"/BLUETOOTH_NAME=\"Crown\"/" $directory/CMakeBuild.config
	fi

	sed -i "s/FIRMWARE_VERSION=\".*\"/FIRMWARE_VERSION=\"$version\"/" $directory/CMakeBuild.config
	# sed -i "s/DEVICE_TYPE=.*/DEVICE_TYPE=$device_type/" $directory/CMakeBuild.config

	sed -i "s/NRF51822_DIR=/#NRF51822_DIR=/" $directory/CMakeBuild.config
	sed -i "s/COMPILER_PATH=/#COMPILER_PATH=/" $directory/CMakeBuild.config

	sed -i "s/CROWNSTONE_SERVICE=.*/CROWNSTONE_SERVICE=1/" $directory/CMakeBuild.config
	sed -i "s/INDOOR_SERVICE=.*/INDOOR_SERVICE=0/" $directory/CMakeBuild.config
	sed -i "s/GENERAL_SERVICE=.*/GENERAL_SERVICE=0/" $directory/CMakeBuild.config
	sed -i "s/POWER_SERVICE=.*/POWER_SERVICE=0/" $directory/CMakeBuild.config
	sed -i "s/SCHEDULE_SERVICE=.*/SCHEDULE_SERVICE=0/" $directory/CMakeBuild.config

	sed -i "s/PERSISTENT_FLAGS_DISABLED=.*/PERSISTENT_FLAGS_DISABLED=0/" $directory/CMakeBuild.config
	sed -i "s/SERIAL_VERBOSITY=.*/SERIAL_VERBOSITY=SERIAL_BYTE_PROTOCOL_ONLY/" $directory/CMakeBuild.config
	sed -i "s/DEFAULT_OPERATION_MODE=.*/DEFAULT_OPERATION_MODE=OPERATION_MODE_SETUP/" $directory/CMakeBuild.config

	xdg-open $directory/CMakeBuild.config &> /dev/null

	if [[ $? != 0 ]]; then
		cs_info "Open $directory/CMakeBuild.config in to edit the config"
	fi

	cs_log "After editing the config file, press [ENTER] to continue"
	read
else
	cs_warn "Warn: Using existing configuration"
fi

########################
### Update release index
########################

# NOTE: do this before modifying the paths otherwise BLUENET_RELEASE_DIR will point the the subdirectory
#   but the index file is located in the root directory

# goto bluenet scripts dir
pushd $BLUENET_DIR/scripts &> /dev/null

cs_info "Update release index ..."
if [[ $stable == 1 ]]; then
	./update_release_index.py -t $model -v $version -s
else
<<<<<<< HEAD
=======
	:
>>>>>>> 304a9409
	# ./update_release_index.py -t $model -v $version
fi

checkError "Failed"
cs_succ "Copy DONE"

popd &> /dev/null

############################
###  modify paths
############################

export BLUENET_CONFIG_DIR=$directory
export BLUENET_BUILD_DIR=$BLUENET_BUILD_DIR/$model"_"$version
export BLUENET_RELEASE_DIR=$BLUENET_RELEASE_DIR/firmwares/$model"_"$version
export BLUENET_BIN_DIR=$BLUENET_RELEASE_DIR/bin

############################
### Run
############################

###################
### Config File
###################

#create new config directory in release directory
mkdir -p $BLUENET_RELEASE_DIR/config

cs_info "Copy configuration to release dir ..."
cp $BLUENET_CONFIG_DIR/CMakeBuild.config $BLUENET_RELEASE_DIR/config

checkError
cs_succ "Copy DONE"

###################
### Softdevice
###################

# goto bluenet scripts dir
pushd $BLUENET_DIR/scripts &> /dev/null

cs_info "Build softdevice ..."
./softdevice.sh build

checkError
cs_succ "Softdevice DONE"

###################
### Firmware
###################

cs_info "Build firmware ..."
./firmware.sh -c release
checkError
cs_succ "Build DONE"
popd &> /dev/null

###################
### DFU
###################

# goto bluenet scripts dir
pushd $BLUENET_DIR/scripts &> /dev/null

cs_info "Create DFU packages ..."
./dfuGenPkg.py -a "$BLUENET_BIN_DIR/crownstone.hex" -o $model"_"$version
checkError

sha1sum "${BLUENET_BIN_DIR}/${model}_${version}.zip" | cut -f1 -d " " > "${BLUENET_BIN_DIR}/${model}_${version}.zip.sha1"
checkError

cs_succ "DFU DONE"

popd &> /dev/null

# build doc and copy to release directory

###################
### Documentation
###################

# goto bluenet scripts dir
pushd $BLUENET_DIR/scripts &> /dev/null

#cs_info "Build docs ..."
#./documentation.sh generate
#checkError
#cs_succ "Build DONE"

cs_info "Copy docs to release dir ..."
cp -r $BLUENET_DIR/docs $BLUENET_RELEASE_DIR/docs
checkError
cs_succ "Copy DONE"

#cs_info "Publish docs to git ..."
#git add $BLUENET_DIR/docs
#git commit -m "Update docs"
#./documentation.sh publish
#checkError
#cs_succ "Published docs DONE"

popd &> /dev/null

####################
### GIT release tag
####################

pushd $BLUENET_DIR &> /dev/null

cs_info "Add release config"

# add new generated config to git
git add $directory
git commit -m "Add release config for "$model"_"$version

cs_info "Create git tag for release"

if [[ $stable == 1 ]]; then
	echo $version > VERSION

	cs_log "Updating changes overview"
	if [[ $current_version_str ]]; then
		echo "Version $version:" > tmpfile
		git log --pretty=format:" - %s" "v$current_version_str"...HEAD >> tmpfile
		echo "" >> tmpfile
		echo "" >> tmpfile
		cat CHANGES >> tmpfile
		mv tmpfile CHANGES
	else
		echo "Version $version:" > CHANGES
		git log --pretty=format:" - %s" >> CHANGES
		echo "" >> CHANGES
		echo "" >> CHANGES
	fi

	cs_log "Add to git"
	git add VERSION CHANGES
	git commit -m "Version bump to $version"
fi

cs_log "Create tag"
git tag -a -m "Tagging version $version" "v$version"

cs_succ "DONE. Created Release "$model_$version

popd &> /dev/null<|MERGE_RESOLUTION|>--- conflicted
+++ resolved
@@ -151,11 +151,7 @@
 		rc_prefix="-RC"
 		rc_count=0
 		rc_str=""
-<<<<<<< HEAD
-		if [[ stable == 0 ]]; then
-=======
 		if [[ $stable == 0 ]]; then
->>>>>>> 304a9409
 			while true; do
 				rc_str="${rc_prefix}${rc_count}"
 				version="${version}${rc_str}"
@@ -247,10 +243,7 @@
 if [[ $stable == 1 ]]; then
 	./update_release_index.py -t $model -v $version -s
 else
-<<<<<<< HEAD
-=======
 	:
->>>>>>> 304a9409
 	# ./update_release_index.py -t $model -v $version
 fi
 
