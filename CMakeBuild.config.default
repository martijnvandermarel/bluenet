--- conflicted
+++ resolved
@@ -4,7 +4,8 @@
 # Should be 10 characters or less (we need room for compilation date after it)
 BLUETOOTH_NAME="crown"
 
-<<<<<<< HEAD
+FIRMWARE_VERSION="0.0.1"
+
 # The device type defines how the device advertises itself, Apps and Bluenet Library
 # will use this to filter for device type.
 # It can be also be used to automatically enable and disable services and characteristics
@@ -19,9 +20,6 @@
 # DEVICE_DOBEACON    2
 # DEVICE_FRIDGE      3
 DEVICE_TYPE=DEVICE_UNDEF
-=======
-FIRMWARE_VERSION="0.0.1"
->>>>>>> 15572901
 
 # Build as iBeacon (Crownstone will advertise itself as iBeacon)
 IBEACON=0
